// Copyright (c) 2009-2010 Satoshi Nakamoto
// Copyright (c) 2009-2014 The Bitcoin Core developers
// Distributed under the MIT software license, see the accompanying
// file COPYING or http://www.opensource.org/licenses/mit-license.php.

#include "pow.h"

#include "arith_uint256.h"
#include "chain.h"
#include "chainparams.h"
#include "primitives/block.h"
#include "uint256.h"
#include "util.h"

unsigned int GetNextWorkRequired(const CBlockIndex* pindexLast, const CBlockHeader *pblock)
{
    unsigned int nProofOfWorkLimit = Params().ProofOfWorkLimit().GetCompact();

    // Genesis block
    if (pindexLast == NULL)
        return nProofOfWorkLimit;

    // Only change once per interval
    if ((pindexLast->nHeight+1) % Params().Interval() != 0)
    {
        if (Params().AllowMinDifficultyBlocks(*pblock))
        {
            /* khal's port of this code from Bitcoin to the old namecoind
               has a bug:  Comparison of block times is done by an unsigned
               difference.  Consequently, the minimum difficulty is also
               applied if the block's timestamp is earlier than the preceding
               block's.  Reproduce this.  */
            if (pblock->GetBlockTime() < pindexLast->GetBlockTime())
                return nProofOfWorkLimit;

            // Special difficulty rule for testnet:
            // If the new block's timestamp is more than 2* 10 minutes
            // then allow mining of a min-difficulty block.
            if (pblock->GetBlockTime() > pindexLast->GetBlockTime() + Params().TargetSpacing()*2)
                return nProofOfWorkLimit;
            else
            {
                // Return the last non-special-min-difficulty-rules-block
                const CBlockIndex* pindex = pindexLast;
                while (pindex->pprev && pindex->nHeight % Params().Interval() != 0 && pindex->nBits == nProofOfWorkLimit)
                    pindex = pindex->pprev;
                return pindex->nBits;
            }
        }
        return pindexLast->nBits;
    }

    /* Adapt the retargeting interval after merge-mining start
       according to the changed Namecoin rules.  */
    int nBlocksBack = Params().Interval() - 1;
    if (pindexLast->nHeight >= Params().AuxpowStartHeight()
        && (pindexLast->nHeight + 1 > Params().Interval()))
        nBlocksBack = Params().Interval();

    // Go back by what we want to be 14 days worth of blocks
    const CBlockIndex* pindexFirst = pindexLast;
    for (int i = 0; pindexFirst && i < nBlocksBack; i++)
        pindexFirst = pindexFirst->pprev;
    assert(pindexFirst);

    // Limit adjustment step
    int64_t nActualTimespan = pindexLast->GetBlockTime() - pindexFirst->GetBlockTime();
    LogPrintf("  nActualTimespan = %d  before bounds\n", nActualTimespan);
    if (nActualTimespan < Params().TargetTimespan()/4)
        nActualTimespan = Params().TargetTimespan()/4;
    if (nActualTimespan > Params().TargetTimespan()*4)
        nActualTimespan = Params().TargetTimespan()*4;

    // Retarget
    arith_uint256 bnNew;
    arith_uint256 bnOld;
    bnNew.SetCompact(pindexLast->nBits);
    bnOld = bnNew;
    bnNew *= nActualTimespan;
    bnNew /= Params().TargetTimespan();

    if (bnNew > Params().ProofOfWorkLimit())
        bnNew = Params().ProofOfWorkLimit();

    /// debug print
    LogPrintf("GetNextWorkRequired RETARGET\n");
    LogPrintf("Params().TargetTimespan() = %d    nActualTimespan = %d\n", Params().TargetTimespan(), nActualTimespan);
    LogPrintf("Before: %08x  %s\n", pindexLast->nBits, bnOld.ToString());
    LogPrintf("After:  %08x  %s\n", bnNew.GetCompact(), bnNew.ToString());

    return bnNew.GetCompact();
}

bool CheckProofOfWork(uint256 hash, unsigned int nBits)
{
    bool fNegative;
    bool fOverflow;
    arith_uint256 bnTarget;

    if (Params().SkipProofOfWorkCheck())
       return true;

    bnTarget.SetCompact(nBits, &fNegative, &fOverflow);

    // Check range
    if (fNegative || bnTarget == 0 || fOverflow || bnTarget > Params().ProofOfWorkLimit())
        return error("CheckProofOfWork() : nBits below minimum work");

    // Check proof of work matches claimed amount
    if (UintToArith256(hash) > bnTarget)
        return error("CheckProofOfWork() : hash doesn't match nBits");

    return true;
}

<<<<<<< HEAD
void UpdateTime(CBlockHeader* pblock, const CBlockIndex* pindexPrev)
{
    pblock->nTime = std::max(pindexPrev->GetMedianTimePast()+1, GetAdjustedTime());

    // Updating time can change work required on testnet:
    if (Params().AllowMinDifficultyBlocks(*pblock))
        pblock->nBits = GetNextWorkRequired(pindexPrev, pblock);
}

uint256 GetProofIncrement(unsigned int nBits)
=======
arith_uint256 GetBlockProof(const CBlockIndex& block)
>>>>>>> c5453707
{
    arith_uint256 bnTarget;
    bool fNegative;
    bool fOverflow;
    bnTarget.SetCompact(block.nBits, &fNegative, &fOverflow);
    if (fNegative || fOverflow || bnTarget == 0)
        return 0;
    // We need to compute 2**256 / (bnTarget+1), but we can't represent 2**256
    // as it's too large for a arith_uint256. However, as 2**256 is at least as large
    // as bnTarget+1, it is equal to ((2**256 - bnTarget - 1) / (bnTarget+1)) + 1,
    // or ~bnTarget / (nTarget+1) + 1.
    return (~bnTarget / (bnTarget + 1)) + 1;
}<|MERGE_RESOLUTION|>--- conflicted
+++ resolved
@@ -113,20 +113,7 @@
     return true;
 }
 
-<<<<<<< HEAD
-void UpdateTime(CBlockHeader* pblock, const CBlockIndex* pindexPrev)
-{
-    pblock->nTime = std::max(pindexPrev->GetMedianTimePast()+1, GetAdjustedTime());
-
-    // Updating time can change work required on testnet:
-    if (Params().AllowMinDifficultyBlocks(*pblock))
-        pblock->nBits = GetNextWorkRequired(pindexPrev, pblock);
-}
-
-uint256 GetProofIncrement(unsigned int nBits)
-=======
 arith_uint256 GetBlockProof(const CBlockIndex& block)
->>>>>>> c5453707
 {
     arith_uint256 bnTarget;
     bool fNegative;
