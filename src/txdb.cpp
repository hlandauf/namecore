// Copyright (c) 2009-2010 Satoshi Nakamoto
// Copyright (c) 2009-2014 The Bitcoin Core developers
// Distributed under the MIT software license, see the accompanying
// file COPYING or http://www.opensource.org/licenses/mit-license.php.

#include "txdb.h"

#include "pow.h"
#include "uint256.h"

#include "script/names.h"

#include <stdint.h>

#include <boost/thread.hpp>

using namespace std;

void static BatchWriteCoins(CLevelDBBatch &batch, const uint256 &hash, const CCoins &coins) {
    if (coins.IsPruned())
        batch.Erase(make_pair('c', hash));
    else
        batch.Write(make_pair('c', hash), coins);
}

void static BatchWriteHashBestChain(CLevelDBBatch &batch, const uint256 &hash) {
    batch.Write('B', hash);
}

CCoinsViewDB::CCoinsViewDB(size_t nCacheSize, bool fMemory, bool fWipe) : db(GetDataDir() / "chainstate", nCacheSize, fMemory, fWipe) {
}

bool CCoinsViewDB::GetCoins(const uint256 &txid, CCoins &coins) const {
    return db.Read(make_pair('c', txid), coins);
}

bool CCoinsViewDB::HaveCoins(const uint256 &txid) const {
    return db.Exists(make_pair('c', txid));
}

uint256 CCoinsViewDB::GetBestBlock() const {
    uint256 hashBestChain;
    if (!db.Read('B', hashBestChain))
        return uint256();
    return hashBestChain;
}

bool CCoinsViewDB::GetName(const valtype &name, CNameData& data) const {
    return db.Read(std::make_pair('n', name), data);
}

bool CCoinsViewDB::GetNameHistory(const valtype &name, CNameHistory& data) const {
    assert (fNameHistory);
    return db.Read(std::make_pair('h', name), data);
}

bool CCoinsViewDB::GetNamesForHeight(unsigned nHeight, std::set<valtype>& names) const {
    names.clear();

    /* It seems that there are no "const iterators" for LevelDB.  Since we
       only need read operations on it, use a const-cast to get around
       that restriction.  */
    boost::scoped_ptr<leveldb::Iterator> pcursor(const_cast<CLevelDBWrapper*>(&db)->NewIterator());

    const CNameCache::ExpireEntry seekEntry(nHeight, valtype ());
    const std::pair<char, CNameCache::ExpireEntry> seekKey('x', seekEntry);
    CDataStream seekKeyStream(SER_DISK, CLIENT_VERSION);
    seekKeyStream.reserve(seekKeyStream.GetSerializeSize(seekKey));
    seekKeyStream << seekKey;
    leveldb::Slice slKey(&seekKeyStream[0], seekKeyStream.size());

    for (pcursor->Seek(slKey); pcursor->Valid(); pcursor->Next())
    {
        try
        {
            slKey = pcursor->key();
            CDataStream ssKey(slKey.data(), slKey.data() + slKey.size(), SER_DISK, CLIENT_VERSION);
            char chType;
            ssKey >> chType;

            if (chType != 'x')
              break;

            CNameCache::ExpireEntry entry;
            ssKey >> entry;

            assert (entry.nHeight >= nHeight);
            if (entry.nHeight > nHeight)
              break;

            const valtype& name = entry.name;
            if (names.count(name) > 0)
                return error("%s : duplicate name '%s' in expire index",
                             __func__, ValtypeToString(name).c_str());
            names.insert(name);
        } catch (const std::exception &e)
        {
            return error("%s : Deserialize or I/O error - %s",
                         __func__, e.what());
        }
    }

    return true;
}

void CCoinsViewDB::WalkNames(const valtype& start, CNameWalker& walker) const {
    /* It seems that there are no "const iterators" for LevelDB.  Since we
       only need read operations on it, use a const-cast to get around
       that restriction.  */
    boost::scoped_ptr<leveldb::Iterator> pcursor(const_cast<CLevelDBWrapper*>(&db)->NewIterator());

    const std::pair<char, valtype> seekKey('n', start);
    CDataStream seekKeyStream(SER_DISK, CLIENT_VERSION);
    seekKeyStream.reserve(seekKeyStream.GetSerializeSize(seekKey));
    seekKeyStream << seekKey;
    leveldb::Slice slKey(&seekKeyStream[0], seekKeyStream.size());

    for (pcursor->Seek(slKey); pcursor->Valid(); pcursor->Next())
    {
        try
        {
            slKey = pcursor->key();
            CDataStream ssKey(slKey.data(), slKey.data() + slKey.size(), SER_DISK, CLIENT_VERSION);
            char chType;
            ssKey >> chType;

            if (chType != 'n')
                break;

            valtype name;
            ssKey >> name;

            const leveldb::Slice& slValue = pcursor->value();
            CDataStream ssValue(slValue.data(), slValue.data() + slValue.size(), SER_DISK, CLIENT_VERSION);

            CNameData data;
            ssValue >> data;

            if (!walker.nextName (name, data))
                break;
        } catch (const std::exception &e)
        {
            LogPrintf("%s : Deserialize or I/O error - %s", __func__, e.what());
        }
    }
}

bool CCoinsViewDB::BatchWrite(CCoinsMap &mapCoins, const uint256 &hashBlock, const CNameCache &names) {
    CLevelDBBatch batch;
    size_t count = 0;
    size_t changed = 0;
    for (CCoinsMap::iterator it = mapCoins.begin(); it != mapCoins.end();) {
        if (it->second.flags & CCoinsCacheEntry::DIRTY) {
            BatchWriteCoins(batch, it->first, it->second.coins);
            changed++;
        }
        count++;
        CCoinsMap::iterator itOld = it++;
        mapCoins.erase(itOld);
    }
    if (!hashBlock.IsNull())
        BatchWriteHashBestChain(batch, hashBlock);

    names.writeBatch(batch);

    LogPrint("coindb", "Committing %u changed transactions (out of %u) to coin database...\n", (unsigned int)changed, (unsigned int)count);
    return db.WriteBatch(batch);
}

CBlockTreeDB::CBlockTreeDB(size_t nCacheSize, bool fMemory, bool fWipe) : CLevelDBWrapper(GetDataDir() / "blocks" / "index", nCacheSize, fMemory, fWipe) {
}

bool CBlockTreeDB::ReadBlockFileInfo(int nFile, CBlockFileInfo &info) {
    return Read(make_pair('f', nFile), info);
}

bool CBlockTreeDB::WriteReindexing(bool fReindexing) {
    if (fReindexing)
        return Write('R', '1');
    else
        return Erase('R');
}

bool CBlockTreeDB::ReadReindexing(bool &fReindexing) {
    fReindexing = Exists('R');
    return true;
}

bool CBlockTreeDB::ReadLastBlockFile(int &nFile) {
    return Read('l', nFile);
}

bool CCoinsViewDB::GetStats(CCoinsStats &stats) const {
    /* It seems that there are no "const iterators" for LevelDB.  Since we
       only need read operations on it, use a const-cast to get around
       that restriction.  */
    boost::scoped_ptr<leveldb::Iterator> pcursor(const_cast<CLevelDBWrapper*>(&db)->NewIterator());
    pcursor->SeekToFirst();

    CHashWriter ss(SER_GETHASH, PROTOCOL_VERSION);
    stats.hashBlock = GetBestBlock();
    ss << stats.hashBlock;
    CAmount nTotalAmount = 0;
    while (pcursor->Valid()) {
        boost::this_thread::interruption_point();
        try {
            leveldb::Slice slKey = pcursor->key();
            CDataStream ssKey(slKey.data(), slKey.data()+slKey.size(), SER_DISK, CLIENT_VERSION);
            char chType;
            ssKey >> chType;
            if (chType == 'c') {
                leveldb::Slice slValue = pcursor->value();
                CDataStream ssValue(slValue.data(), slValue.data()+slValue.size(), SER_DISK, CLIENT_VERSION);
                CCoins coins;
                ssValue >> coins;
                uint256 txhash;
                ssKey >> txhash;
                ss << txhash;
                ss << VARINT(coins.nVersion);
                ss << (coins.fCoinBase ? 'c' : 'n');
                ss << VARINT(coins.nHeight);
                stats.nTransactions++;
                for (unsigned int i=0; i<coins.vout.size(); i++) {
                    const CTxOut &out = coins.vout[i];
                    if (!out.IsNull()) {
                        stats.nTransactionOutputs++;
                        ss << VARINT(i+1);
                        ss << out;
                        nTotalAmount += out.nValue;
                    }
                }
                stats.nSerializedSize += 32 + slValue.size();
                ss << VARINT(0);
            }
            pcursor->Next();
        } catch (const std::exception& e) {
            return error("%s : Deserialize or I/O error - %s", __func__, e.what());
        }
    }
    stats.nHeight = mapBlockIndex.find(GetBestBlock())->second->nHeight;
    stats.hashSerialized = ss.GetHash();
    stats.nTotalAmount = nTotalAmount;
    return true;
}

<<<<<<< HEAD
=======
bool CBlockTreeDB::WriteBatchSync(const std::vector<std::pair<int, const CBlockFileInfo*> >& fileInfo, int nLastFile, const std::vector<const CBlockIndex*>& blockinfo) {
    CLevelDBBatch batch;
    for (std::vector<std::pair<int, const CBlockFileInfo*> >::const_iterator it=fileInfo.begin(); it != fileInfo.end(); it++) {
        batch.Write(make_pair('f', it->first), *it->second);
    }
    batch.Write('l', nLastFile);
    for (std::vector<const CBlockIndex*>::const_iterator it=blockinfo.begin(); it != blockinfo.end(); it++) {
        batch.Write(make_pair('b', (*it)->GetBlockHash()), CDiskBlockIndex(*it));
    }
    return WriteBatch(batch, true);
}

>>>>>>> c5453707
bool CCoinsViewDB::ValidateNameDB() const
{
    const uint256 blockHash = GetBestBlock();
    int nHeight;
<<<<<<< HEAD
    if (blockHash == 0)
=======
    if (blockHash.IsNull())
>>>>>>> c5453707
        nHeight = 0;
    else
        nHeight = mapBlockIndex.find(blockHash)->second->nHeight;

    /* It seems that there are no "const iterators" for LevelDB.  Since we
       only need read operations on it, use a const-cast to get around
       that restriction.  */
    boost::scoped_ptr<leveldb::Iterator> pcursor(const_cast<CLevelDBWrapper*>(&db)->NewIterator());
    pcursor->SeekToFirst();

    /* Loop over the total database and read interesting
       things to memory.  We later use that to check
       everything against each other.  */

    std::map<valtype, unsigned> nameHeightsIndex;
    std::map<valtype, unsigned> nameHeightsData;
    std::set<valtype> namesInDB;
    std::set<valtype> namesInUTXO;
    std::set<valtype> namesWithHistory;

    while (pcursor->Valid())
    {
        boost::this_thread::interruption_point();
        try
        {
            const leveldb::Slice slKey = pcursor->key();
            CDataStream ssKey(slKey.data(), slKey.data() + slKey.size(),
                              SER_DISK, CLIENT_VERSION);
            char chType;
            ssKey >> chType;

            const leveldb::Slice slValue = pcursor->value();
            CDataStream ssValue(slValue.data(), slValue.data() + slValue.size(),
                                SER_DISK, CLIENT_VERSION);

            switch (chType)
            {
            case 'c':
            {
                CCoins coins;
                ssValue >> coins;
                BOOST_FOREACH(const CTxOut& txout, coins.vout)
                    if (!txout.IsNull())
                    {
                        const CNameScript nameOp(txout.scriptPubKey);
                        if (nameOp.isNameOp() && nameOp.isAnyUpdate())
                        {
                            const valtype& name = nameOp.getOpName();
                            if (namesInUTXO.count(name) > 0)
                                return error("%s : name %s duplicated in UTXO set",
                                             __func__, ValtypeToString(name).c_str());
                            namesInUTXO.insert(nameOp.getOpName());
                        }
                    }
                break;
            }

            case 'n':
            {
                valtype name;
                ssKey >> name;
                CNameData data;
                ssValue >> data;

                if (nameHeightsData.count(name) > 0)
                    return error("%s : name %s duplicated in name index",
                                 __func__, ValtypeToString(name).c_str());
                nameHeightsData.insert(std::make_pair(name, data.getHeight()));
                
<<<<<<< HEAD
                assert(namesInDB.count(name) == 0);
                if (!data.isExpired(nHeight))
=======
                /* Expiration is checked at height+1, because that matches
                   how the UTXO set is cleared in ExpireNames.  */
                assert(namesInDB.count(name) == 0);
                if (!data.isExpired(nHeight + 1))
>>>>>>> c5453707
                    namesInDB.insert(name);
                break;
            }

            case 'h':
            {
                valtype name;
                ssKey >> name;

                if (namesWithHistory.count(name) > 0)
                    return error("%s : name %s has duplicate history",
                                 __func__, ValtypeToString(name).c_str());
                namesWithHistory.insert(name);
                break;
            }

            case 'x':
            {
                CNameCache::ExpireEntry entry;
                ssKey >> entry;
                const valtype& name = entry.name;

                if (nameHeightsIndex.count(name) > 0)
                    return error("%s : name %s duplicated in expire idnex",
                                 __func__, ValtypeToString(name).c_str());

                nameHeightsIndex.insert(std::make_pair(name, entry.nHeight));
                break;
            }

            default:
                break;
            }

            pcursor->Next();
        } catch (std::exception &e)
        {
            return error("%s : Deserialize or I/O error - %s",
                         __func__, e.what());
        }
    }

    /* Now verify the collected data.  */

    assert (nameHeightsData.size() >= namesInDB.size());

    if (nameHeightsIndex != nameHeightsData)
        return error("%s : name height data mismatch", __func__);

    BOOST_FOREACH(const valtype& name, namesInDB)
        if (namesInUTXO.count(name) == 0)
            return error("%s : name '%s' in DB but not UTXO set",
                         __func__, ValtypeToString(name).c_str());
    BOOST_FOREACH(const valtype& name, namesInUTXO)
        if (namesInDB.count(name) == 0)
            return error("%s : name '%s' in UTXO set but not DB",
                         __func__, ValtypeToString(name).c_str());

    if (fNameHistory)
    {
        BOOST_FOREACH(const valtype& name, namesWithHistory)
            if (nameHeightsData.count(name) == 0)
                return error("%s : history entry for name '%s' not in main DB",
                             __func__, ValtypeToString(name).c_str());
    } else if (!namesWithHistory.empty ())
        return error("%s : name_history entries in DB, but"
                     " -namehistory not set", __func__);

    LogPrintf("Checked name database, %u unexpired names, %u total.\n",
              namesInDB.size(), nameHeightsData.size());
    LogPrintf("Names with history: %u\n", namesWithHistory.size());

    return true;
}

bool CBlockTreeDB::ReadTxIndex(const uint256 &txid, CDiskTxPos &pos) {
    return Read(make_pair('t', txid), pos);
}

bool CBlockTreeDB::WriteTxIndex(const std::vector<std::pair<uint256, CDiskTxPos> >&vect) {
    CLevelDBBatch batch;
    for (std::vector<std::pair<uint256,CDiskTxPos> >::const_iterator it=vect.begin(); it!=vect.end(); it++)
        batch.Write(make_pair('t', it->first), it->second);
    return WriteBatch(batch);
}

bool CBlockTreeDB::WriteFlag(const std::string &name, bool fValue) {
    return Write(std::make_pair('F', name), fValue ? '1' : '0');
}

bool CBlockTreeDB::ReadFlag(const std::string &name, bool &fValue) {
    char ch;
    if (!Read(std::make_pair('F', name), ch))
        return false;
    fValue = ch == '1';
    return true;
}

bool CBlockTreeDB::LoadBlockIndexGuts()
{
    boost::scoped_ptr<leveldb::Iterator> pcursor(NewIterator());

    CDataStream ssKeySet(SER_DISK, CLIENT_VERSION);
    ssKeySet << make_pair('b', uint256());
    pcursor->Seek(ssKeySet.str());

    // Load mapBlockIndex
    while (pcursor->Valid()) {
        boost::this_thread::interruption_point();
        try {
            leveldb::Slice slKey = pcursor->key();
            CDataStream ssKey(slKey.data(), slKey.data()+slKey.size(), SER_DISK, CLIENT_VERSION);
            char chType;
            ssKey >> chType;
            if (chType == 'b') {
                leveldb::Slice slValue = pcursor->value();
                CDataStream ssValue(slValue.data(), slValue.data()+slValue.size(), SER_DISK, CLIENT_VERSION);
                CDiskBlockIndex diskindex;
                ssValue >> diskindex;

                // Construct block index object
                CBlockIndex* pindexNew = InsertBlockIndex(diskindex.GetBlockHash());
                pindexNew->pprev          = InsertBlockIndex(diskindex.hashPrev);
                pindexNew->nHeight        = diskindex.nHeight;
                pindexNew->nFile          = diskindex.nFile;
                pindexNew->nDataPos       = diskindex.nDataPos;
                pindexNew->nUndoPos       = diskindex.nUndoPos;
                pindexNew->nVersion       = diskindex.nVersion;
                pindexNew->hashMerkleRoot = diskindex.hashMerkleRoot;
                pindexNew->nTime          = diskindex.nTime;
                pindexNew->nBits          = diskindex.nBits;
                pindexNew->nNonce         = diskindex.nNonce;
                pindexNew->nStatus        = diskindex.nStatus;
                pindexNew->nTx            = diskindex.nTx;

                /* Bitcoin checks the PoW here.  We don't do this because
                   the CDiskBlockIndex does not contain the auxpow.
                   This check isn't important, since the data on disk should
                   already be valid and can be trusted.  */

                pcursor->Next();
            } else {
                break; // if shutdown requested or finished loading block index
            }
        } catch (const std::exception& e) {
            return error("%s : Deserialize or I/O error - %s", __func__, e.what());
        }
    }

    return true;
}<|MERGE_RESOLUTION|>--- conflicted
+++ resolved
@@ -243,8 +243,6 @@
     return true;
 }
 
-<<<<<<< HEAD
-=======
 bool CBlockTreeDB::WriteBatchSync(const std::vector<std::pair<int, const CBlockFileInfo*> >& fileInfo, int nLastFile, const std::vector<const CBlockIndex*>& blockinfo) {
     CLevelDBBatch batch;
     for (std::vector<std::pair<int, const CBlockFileInfo*> >::const_iterator it=fileInfo.begin(); it != fileInfo.end(); it++) {
@@ -257,16 +255,11 @@
     return WriteBatch(batch, true);
 }
 
->>>>>>> c5453707
 bool CCoinsViewDB::ValidateNameDB() const
 {
     const uint256 blockHash = GetBestBlock();
     int nHeight;
-<<<<<<< HEAD
-    if (blockHash == 0)
-=======
     if (blockHash.IsNull())
->>>>>>> c5453707
         nHeight = 0;
     else
         nHeight = mapBlockIndex.find(blockHash)->second->nHeight;
@@ -336,15 +329,10 @@
                                  __func__, ValtypeToString(name).c_str());
                 nameHeightsData.insert(std::make_pair(name, data.getHeight()));
                 
-<<<<<<< HEAD
-                assert(namesInDB.count(name) == 0);
-                if (!data.isExpired(nHeight))
-=======
                 /* Expiration is checked at height+1, because that matches
                    how the UTXO set is cleared in ExpireNames.  */
                 assert(namesInDB.count(name) == 0);
                 if (!data.isExpired(nHeight + 1))
->>>>>>> c5453707
                     namesInDB.insert(name);
                 break;
             }
