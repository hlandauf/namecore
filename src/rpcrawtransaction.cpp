// Copyright (c) 2010 Satoshi Nakamoto
// Copyright (c) 2009-2014 The Bitcoin Core developers
// Distributed under the MIT software license, see the accompanying
// file COPYING or http://www.opensource.org/licenses/mit-license.php.

#include "base58.h"
#include "primitives/transaction.h"
#include "core_io.h"
#include "init.h"
#include "keystore.h"
#include "main.h"
#include "net.h"
#include "rpcserver.h"
#include "script/names.h"
#include "script/script.h"
#include "script/sign.h"
#include "script/standard.h"
#include "uint256.h"
#ifdef ENABLE_WALLET
#include "wallet.h"
#endif

#include <stdint.h>

#include <boost/assign/list_of.hpp>
#include "json/json_spirit_utils.h"
#include "json/json_spirit_value.h"

using namespace json_spirit;
using namespace std;

void ScriptPubKeyToJSON(const CScript& scriptPubKey, Object& out, bool fIncludeHex)
{
    txnouttype type;
    vector<CTxDestination> addresses;
    int nRequired;

    const CNameScript nameOp(scriptPubKey);
    if (nameOp.isNameOp ())
    {
        Object jsonOp;
        switch (nameOp.getNameOp ())
        {
        case OP_NAME_NEW:
            jsonOp.push_back (Pair("op", "name_new"));
            jsonOp.push_back (Pair("hash", HexStr (nameOp.getOpHash ())));
            break;

        case OP_NAME_FIRSTUPDATE:
        {
            const std::string name = ValtypeToString (nameOp.getOpName ());
            const std::string value = ValtypeToString (nameOp.getOpValue ());

            jsonOp.push_back (Pair("op", "name_firstupdate"));
            jsonOp.push_back (Pair("name", name));
            jsonOp.push_back (Pair("value", value));
            jsonOp.push_back (Pair("rand", HexStr (nameOp.getOpRand ())));
            break;
        }

        case OP_NAME_UPDATE:
        {
            const std::string name = ValtypeToString (nameOp.getOpName ());
            const std::string value = ValtypeToString (nameOp.getOpValue ());

            jsonOp.push_back (Pair("op", "name_update"));
            jsonOp.push_back (Pair("name", name));
            jsonOp.push_back (Pair("value", value));
            break;
        }

        default:
            assert (false);
        }

        out.push_back (Pair("nameOp", jsonOp));
    }

    out.push_back(Pair("asm", scriptPubKey.ToString()));
    if (fIncludeHex)
        out.push_back(Pair("hex", HexStr(scriptPubKey.begin(), scriptPubKey.end())));

    if (!ExtractDestinations(scriptPubKey, type, addresses, nRequired)) {
        out.push_back(Pair("type", GetTxnOutputType(type)));
        return;
    }

    out.push_back(Pair("reqSigs", nRequired));
    out.push_back(Pair("type", GetTxnOutputType(type)));

    Array a;
    BOOST_FOREACH(const CTxDestination& addr, addresses)
        a.push_back(CBitcoinAddress(addr).ToString());
    out.push_back(Pair("addresses", a));
}

void TxToJSON(const CTransaction& tx, const uint256 hashBlock, Object& entry)
{
    entry.push_back(Pair("txid", tx.GetHash().GetHex()));
    entry.push_back(Pair("version", tx.nVersion));
    entry.push_back(Pair("locktime", (int64_t)tx.nLockTime));
    Array vin;
    BOOST_FOREACH(const CTxIn& txin, tx.vin) {
        Object in;
        if (tx.IsCoinBase())
            in.push_back(Pair("coinbase", HexStr(txin.scriptSig.begin(), txin.scriptSig.end())));
        else {
            in.push_back(Pair("txid", txin.prevout.hash.GetHex()));
            in.push_back(Pair("vout", (int64_t)txin.prevout.n));
            Object o;
            o.push_back(Pair("asm", txin.scriptSig.ToString()));
            o.push_back(Pair("hex", HexStr(txin.scriptSig.begin(), txin.scriptSig.end())));
            in.push_back(Pair("scriptSig", o));
        }
        in.push_back(Pair("sequence", (int64_t)txin.nSequence));
        vin.push_back(in);
    }
    entry.push_back(Pair("vin", vin));
    Array vout;
    for (unsigned int i = 0; i < tx.vout.size(); i++) {
        const CTxOut& txout = tx.vout[i];
        Object out;
        out.push_back(Pair("value", ValueFromAmount(txout.nValue)));
        out.push_back(Pair("n", (int64_t)i));
        Object o;
        ScriptPubKeyToJSON(txout.scriptPubKey, o, true);
        out.push_back(Pair("scriptPubKey", o));
        vout.push_back(out);
    }
    entry.push_back(Pair("vout", vout));

    if (!hashBlock.IsNull()) {
        entry.push_back(Pair("blockhash", hashBlock.GetHex()));
        BlockMap::iterator mi = mapBlockIndex.find(hashBlock);
        if (mi != mapBlockIndex.end() && (*mi).second) {
            CBlockIndex* pindex = (*mi).second;
            if (chainActive.Contains(pindex)) {
                entry.push_back(Pair("confirmations", 1 + chainActive.Height() - pindex->nHeight));
                entry.push_back(Pair("time", pindex->GetBlockTime()));
                entry.push_back(Pair("blocktime", pindex->GetBlockTime()));
            }
            else
                entry.push_back(Pair("confirmations", 0));
        }
    }
}

Value getrawtransaction(const Array& params, bool fHelp)
{
    if (fHelp || params.size() < 1 || params.size() > 2)
        throw runtime_error(
            "getrawtransaction \"txid\" ( verbose )\n"
            "\nNOTE: By default this function only works sometimes. This is when the tx is in the mempool\n"
            "or there is an unspent output in the utxo for this transaction. To make it always work,\n"
            "you need to maintain a transaction index, using the -txindex command line option.\n"
            "\nReturn the raw transaction data.\n"
            "\nIf verbose=0, returns a string that is serialized, hex-encoded data for 'txid'.\n"
            "If verbose is non-zero, returns an Object with information about 'txid'.\n"

            "\nArguments:\n"
            "1. \"txid\"      (string, required) The transaction id\n"
            "2. verbose       (numeric, optional, default=0) If 0, return a string, other return a json object\n"

            "\nResult (if verbose is not set or set to 0):\n"
            "\"data\"      (string) The serialized, hex-encoded data for 'txid'\n"

            "\nResult (if verbose > 0):\n"
            "{\n"
            "  \"hex\" : \"data\",       (string) The serialized, hex-encoded data for 'txid'\n"
            "  \"txid\" : \"id\",        (string) The transaction id (same as provided)\n"
            "  \"version\" : n,          (numeric) The version\n"
            "  \"locktime\" : ttt,       (numeric) The lock time\n"
            "  \"vin\" : [               (array of json objects)\n"
            "     {\n"
            "       \"txid\": \"id\",    (string) The transaction id\n"
            "       \"vout\": n,         (numeric) \n"
            "       \"scriptSig\": {     (json object) The script\n"
            "         \"asm\": \"asm\",  (string) asm\n"
            "         \"hex\": \"hex\"   (string) hex\n"
            "       },\n"
            "       \"sequence\": n      (numeric) The script sequence number\n"
            "     }\n"
            "     ,...\n"
            "  ],\n"
            "  \"vout\" : [              (array of json objects)\n"
            "     {\n"
            "       \"value\" : x.xxx,            (numeric) The value in btc\n"
            "       \"n\" : n,                    (numeric) index\n"
            "       \"scriptPubKey\" : {          (json object)\n"
            "         \"asm\" : \"asm\",          (string) the asm\n"
            "         \"hex\" : \"hex\",          (string) the hex\n"
            "         \"reqSigs\" : n,            (numeric) The required sigs\n"
            "         \"type\" : \"pubkeyhash\",  (string) The type, eg 'pubkeyhash'\n"
            "         \"addresses\" : [           (json array of string)\n"
            "           \"bitcoinaddress\"        (string) bitcoin address\n"
            "           ,...\n"
            "         ]\n"
            "       }\n"
            "     }\n"
            "     ,...\n"
            "  ],\n"
            "  \"blockhash\" : \"hash\",   (string) the block hash\n"
            "  \"confirmations\" : n,      (numeric) The confirmations\n"
            "  \"time\" : ttt,             (numeric) The transaction time in seconds since epoch (Jan 1 1970 GMT)\n"
            "  \"blocktime\" : ttt         (numeric) The block time in seconds since epoch (Jan 1 1970 GMT)\n"
            "}\n"

            "\nExamples:\n"
            + HelpExampleCli("getrawtransaction", "\"mytxid\"")
            + HelpExampleCli("getrawtransaction", "\"mytxid\" 1")
            + HelpExampleRpc("getrawtransaction", "\"mytxid\", 1")
        );

    uint256 hash = ParseHashV(params[0], "parameter 1");

    bool fVerbose = false;
    if (params.size() > 1)
        fVerbose = (params[1].get_int() != 0);

    CTransaction tx;
    uint256 hashBlock;
    if (!GetTransaction(hash, tx, hashBlock, true))
        throw JSONRPCError(RPC_INVALID_ADDRESS_OR_KEY, "No information available about transaction");

    string strHex = EncodeHexTx(tx);

    if (!fVerbose)
        return strHex;

    Object result;
    result.push_back(Pair("hex", strHex));
    TxToJSON(tx, hashBlock, result);
    return result;
}

#ifdef ENABLE_WALLET
Value listunspent(const Array& params, bool fHelp)
{
    if (fHelp || params.size() > 3)
        throw runtime_error(
            "listunspent ( minconf maxconf  [\"address\",...] )\n"
            "\nReturns array of unspent transaction outputs\n"
            "with between minconf and maxconf (inclusive) confirmations.\n"
            "Optionally filter to only include txouts paid to specified addresses.\n"
            "Results are an array of Objects, each of which has:\n"
            "{txid, vout, scriptPubKey, amount, confirmations}\n"
            "\nArguments:\n"
            "1. minconf          (numeric, optional, default=1) The minimum confirmations to filter\n"
            "2. maxconf          (numeric, optional, default=9999999) The maximum confirmations to filter\n"
            "3. \"addresses\"    (string) A json array of bitcoin addresses to filter\n"
            "    [\n"
            "      \"address\"   (string) bitcoin address\n"
            "      ,...\n"
            "    ]\n"
            "\nResult\n"
            "[                   (array of json object)\n"
            "  {\n"
            "    \"txid\" : \"txid\",        (string) the transaction id \n"
            "    \"vout\" : n,               (numeric) the vout value\n"
            "    \"address\" : \"address\",  (string) the bitcoin address\n"
            "    \"account\" : \"account\",  (string) The associated account, or \"\" for the default account\n"
            "    \"scriptPubKey\" : \"key\", (string) the script key\n"
            "    \"amount\" : x.xxx,         (numeric) the transaction amount in btc\n"
            "    \"confirmations\" : n       (numeric) The number of confirmations\n"
            "  }\n"
            "  ,...\n"
            "]\n"

            "\nExamples\n"
            + HelpExampleCli("listunspent", "")
            + HelpExampleCli("listunspent", "6 9999999 \"[\\\"1PGFqEzfmQch1gKD3ra4k18PNj3tTUUSqg\\\",\\\"1LtvqCaApEdUGFkpKMM4MstjcaL4dKg8SP\\\"]\"")
            + HelpExampleRpc("listunspent", "6, 9999999 \"[\\\"1PGFqEzfmQch1gKD3ra4k18PNj3tTUUSqg\\\",\\\"1LtvqCaApEdUGFkpKMM4MstjcaL4dKg8SP\\\"]\"")
        );

    RPCTypeCheck(params, boost::assign::list_of(int_type)(int_type)(array_type));

    int nMinDepth = 1;
    if (params.size() > 0)
        nMinDepth = params[0].get_int();

    int nMaxDepth = 9999999;
    if (params.size() > 1)
        nMaxDepth = params[1].get_int();

    set<CBitcoinAddress> setAddress;
    if (params.size() > 2) {
        Array inputs = params[2].get_array();
        BOOST_FOREACH(Value& input, inputs) {
            CBitcoinAddress address(input.get_str());
            if (!address.IsValid())
                throw JSONRPCError(RPC_INVALID_ADDRESS_OR_KEY, string("Invalid Bitcoin address: ")+input.get_str());
            if (setAddress.count(address))
                throw JSONRPCError(RPC_INVALID_PARAMETER, string("Invalid parameter, duplicated address: ")+input.get_str());
           setAddress.insert(address);
        }
    }

    Array results;
    vector<COutput> vecOutputs;
    assert(pwalletMain != NULL);
    pwalletMain->AvailableCoins(vecOutputs, false);
    BOOST_FOREACH(const COutput& out, vecOutputs) {
        if (out.nDepth < nMinDepth || out.nDepth > nMaxDepth)
            continue;

        if (setAddress.size()) {
            CTxDestination address;
            if (!ExtractDestination(out.tx->vout[out.i].scriptPubKey, address))
                continue;

            if (!setAddress.count(address))
                continue;
        }

        CAmount nValue = out.tx->vout[out.i].nValue;
        const CScript& pk = out.tx->vout[out.i].scriptPubKey;
        Object entry;
        entry.push_back(Pair("txid", out.tx->GetHash().GetHex()));
        entry.push_back(Pair("vout", out.i));
        CTxDestination address;
        if (ExtractDestination(out.tx->vout[out.i].scriptPubKey, address)) {
            entry.push_back(Pair("address", CBitcoinAddress(address).ToString()));
            if (pwalletMain->mapAddressBook.count(address))
                entry.push_back(Pair("account", pwalletMain->mapAddressBook[address].name));
        }
        entry.push_back(Pair("scriptPubKey", HexStr(pk.begin(), pk.end())));
        if (pk.IsPayToScriptHash(true)) {
            CTxDestination address;
            if (ExtractDestination(pk, address)) {
                const CScriptID& hash = boost::get<const CScriptID&>(address);
                CScript redeemScript;
                if (pwalletMain->GetCScript(hash, redeemScript))
                    entry.push_back(Pair("redeemScript", HexStr(redeemScript.begin(), redeemScript.end())));
            }
        }
        entry.push_back(Pair("amount",ValueFromAmount(nValue)));
        entry.push_back(Pair("confirmations",out.nDepth));
        entry.push_back(Pair("spendable", out.fSpendable));
        results.push_back(entry);
    }

    return results;
}
#endif

Value createrawtransaction(const Array& params, bool fHelp)
{
    if (fHelp || (params.size() != 2 && params.size() != 3))
        throw runtime_error(
            "createrawtransaction [{\"txid\":\"id\",\"vout\":n},...] {\"address\":amount,...} (name operation)\n"
            "\nCreate a transaction spending the given inputs and sending to the given addresses.\n"
            "Optionally, a name update operation can be performed.  The name input must be added\n"
            "manually.  (name_show gives the necessary data.)\n"
            "Returns hex-encoded raw transaction.\n"
            "Note that the transaction's inputs are not signed, and\n"
            "it is not stored in the wallet or transmitted to the network.\n"

            "\nArguments:\n"
            "1. \"transactions\"        (string, required) A json array of json objects\n"
            "     [\n"
            "       {\n"
            "         \"txid\":\"id\",  (string, required) The transaction id\n"
            "         \"vout\":n        (numeric, required) The output number\n"
            "       }\n"
            "       ,...\n"
            "     ]\n"
            "2. \"addresses\"           (string, required) a json object with addresses as keys and amounts as values\n"
            "    {\n"
            "      \"address\": x.xxx   (numeric, required) The key is the bitcoin address, the value is the btc amount\n"
            "      ,...\n"
            "    }\n"
            "3. \"name operation\"      (string, optional) json object for name operation\n"
            "    {\n"
            "      \"op\": \"name_update\",\n"
            "      \"name\": xxx,       (string, required) the name to update\n"
            "      \"value\": xxx,      (string, required) the new value\n"
            "      \"address\": xxx,    (string, required) address to send it to\n"
            "    }\n"

            "\nResult:\n"
            "\"transaction\"            (string) hex string of the transaction\n"

            "\nExamples\n"
            + HelpExampleCli("createrawtransaction", "\"[{\\\"txid\\\":\\\"myid\\\",\\\"vout\\\":0}]\" \"{\\\"address\\\":0.01}\"")
            + HelpExampleCli("createrawtransaction", "\"[{\\\"txid\\\":\\\"myid\\\",\\\"vout\\\":0}]\" \"{}\" \"{\\\"op\""":\\\"name_update\\\",\\\"name\\\":\\\"my-name\\\",\\\"value\\\":\\\"new value\\\",\\\"address\\\":\\\"NFt4cuHJ97dxfsNZpz5qKxAxnQVAUShwdX\\\"}\"")
            + HelpExampleRpc("createrawtransaction", "\"[{\\\"txid\\\":\\\"myid\\\",\\\"vout\\\":0}]\", \"{\\\"address\\\":0.01}\"")
        );

    if (params.size() == 2)
<<<<<<< HEAD
        RPCTypeCheck(params, list_of(array_type)(obj_type));
    else
        RPCTypeCheck(params, list_of(array_type)(obj_type)(obj_type));
=======
        RPCTypeCheck(params, boost::assign::list_of(array_type)(obj_type));
    else
        RPCTypeCheck(params, boost::assign::list_of(array_type)(obj_type)(obj_type));
>>>>>>> c5453707

    Array inputs = params[0].get_array();
    Object sendTo = params[1].get_obj();

    CMutableTransaction rawTx;

    BOOST_FOREACH(const Value& input, inputs) {
        const Object& o = input.get_obj();

        uint256 txid = ParseHashO(o, "txid");

        const Value& vout_v = find_value(o, "vout");
        if (vout_v.type() != int_type)
            throw JSONRPCError(RPC_INVALID_PARAMETER, "Invalid parameter, missing vout key");
        int nOutput = vout_v.get_int();
        if (nOutput < 0)
            throw JSONRPCError(RPC_INVALID_PARAMETER, "Invalid parameter, vout must be positive");

        CTxIn in(COutPoint(txid, nOutput));
        rawTx.vin.push_back(in);
    }

    set<CBitcoinAddress> setAddress;
    BOOST_FOREACH(const Pair& s, sendTo) {
        CBitcoinAddress address(s.name_);
        if (!address.IsValid())
            throw JSONRPCError(RPC_INVALID_ADDRESS_OR_KEY, string("Invalid Bitcoin address: ")+s.name_);

        if (setAddress.count(address))
            throw JSONRPCError(RPC_INVALID_PARAMETER, string("Invalid parameter, duplicated address: ")+s.name_);
        setAddress.insert(address);

        CScript scriptPubKey = GetScriptForDestination(address.Get());
        CAmount nAmount = AmountFromValue(s.value_);

        CTxOut out(nAmount, scriptPubKey);
        rawTx.vout.push_back(out);
    }

    if (params.size() == 3)
        AddRawTxNameOperation(rawTx, params[2].get_obj());

    return EncodeHexTx(rawTx);
}

Value decoderawtransaction(const Array& params, bool fHelp)
{
    if (fHelp || params.size() != 1)
        throw runtime_error(
            "decoderawtransaction \"hexstring\"\n"
            "\nReturn a JSON object representing the serialized, hex-encoded transaction.\n"

            "\nArguments:\n"
            "1. \"hex\"      (string, required) The transaction hex string\n"

            "\nResult:\n"
            "{\n"
            "  \"txid\" : \"id\",        (string) The transaction id\n"
            "  \"version\" : n,          (numeric) The version\n"
            "  \"locktime\" : ttt,       (numeric) The lock time\n"
            "  \"vin\" : [               (array of json objects)\n"
            "     {\n"
            "       \"txid\": \"id\",    (string) The transaction id\n"
            "       \"vout\": n,         (numeric) The output number\n"
            "       \"scriptSig\": {     (json object) The script\n"
            "         \"asm\": \"asm\",  (string) asm\n"
            "         \"hex\": \"hex\"   (string) hex\n"
            "       },\n"
            "       \"sequence\": n     (numeric) The script sequence number\n"
            "     }\n"
            "     ,...\n"
            "  ],\n"
            "  \"vout\" : [             (array of json objects)\n"
            "     {\n"
            "       \"value\" : x.xxx,            (numeric) The value in btc\n"
            "       \"n\" : n,                    (numeric) index\n"
            "       \"scriptPubKey\" : {          (json object)\n"
            "         \"asm\" : \"asm\",          (string) the asm\n"
            "         \"hex\" : \"hex\",          (string) the hex\n"
            "         \"reqSigs\" : n,            (numeric) The required sigs\n"
            "         \"type\" : \"pubkeyhash\",  (string) The type, eg 'pubkeyhash'\n"
            "         \"addresses\" : [           (json array of string)\n"
            "           \"12tvKAXCxZjSmdNbao16dKXC8tRWfcF5oc\"   (string) bitcoin address\n"
            "           ,...\n"
            "         ]\n"
            "       }\n"
            "     }\n"
            "     ,...\n"
            "  ],\n"
            "}\n"

            "\nExamples:\n"
            + HelpExampleCli("decoderawtransaction", "\"hexstring\"")
            + HelpExampleRpc("decoderawtransaction", "\"hexstring\"")
        );

    RPCTypeCheck(params, boost::assign::list_of(str_type));

    CTransaction tx;

    if (!DecodeHexTx(tx, params[0].get_str()))
        throw JSONRPCError(RPC_DESERIALIZATION_ERROR, "TX decode failed");

    Object result;
    TxToJSON(tx, uint256(), result);

    return result;
}

Value decodescript(const Array& params, bool fHelp)
{
    if (fHelp || params.size() != 1)
        throw runtime_error(
            "decodescript \"hex\"\n"
            "\nDecode a hex-encoded script.\n"
            "\nArguments:\n"
            "1. \"hex\"     (string) the hex encoded script\n"
            "\nResult:\n"
            "{\n"
            "  \"asm\":\"asm\",   (string) Script public key\n"
            "  \"hex\":\"hex\",   (string) hex encoded public key\n"
            "  \"type\":\"type\", (string) The output type\n"
            "  \"reqSigs\": n,    (numeric) The required signatures\n"
            "  \"addresses\": [   (json array of string)\n"
            "     \"address\"     (string) bitcoin address\n"
            "     ,...\n"
            "  ],\n"
            "  \"p2sh\",\"address\" (string) script address\n"
            "}\n"
            "\nExamples:\n"
            + HelpExampleCli("decodescript", "\"hexstring\"")
            + HelpExampleRpc("decodescript", "\"hexstring\"")
        );

    RPCTypeCheck(params, boost::assign::list_of(str_type));

    Object r;
    CScript script;
    if (params[0].get_str().size() > 0){
        vector<unsigned char> scriptData(ParseHexV(params[0], "argument"));
        script = CScript(scriptData.begin(), scriptData.end());
    } else {
        // Empty scripts are valid
    }
    ScriptPubKeyToJSON(script, r, false);

    r.push_back(Pair("p2sh", CBitcoinAddress(CScriptID(script)).ToString()));
    return r;
}

Value signrawtransaction(const Array& params, bool fHelp)
{
    if (fHelp || params.size() < 1 || params.size() > 4)
        throw runtime_error(
            "signrawtransaction \"hexstring\" ( [{\"txid\":\"id\",\"vout\":n,\"scriptPubKey\":\"hex\",\"redeemScript\":\"hex\"},...] [\"privatekey1\",...] sighashtype )\n"
            "\nSign inputs for raw transaction (serialized, hex-encoded).\n"
            "The second optional argument (may be null) is an array of previous transaction outputs that\n"
            "this transaction depends on but may not yet be in the block chain.\n"
            "The third optional argument (may be null) is an array of base58-encoded private\n"
            "keys that, if given, will be the only keys used to sign the transaction.\n"
#ifdef ENABLE_WALLET
            + HelpRequiringPassphrase() + "\n"
#endif

            "\nArguments:\n"
            "1. \"hexstring\"     (string, required) The transaction hex string\n"
            "2. \"prevtxs\"       (string, optional) An json array of previous dependent transaction outputs\n"
            "     [               (json array of json objects, or 'null' if none provided)\n"
            "       {\n"
            "         \"txid\":\"id\",             (string, required) The transaction id\n"
            "         \"vout\":n,                  (numeric, required) The output number\n"
            "         \"scriptPubKey\": \"hex\",   (string, required) script key\n"
            "         \"redeemScript\": \"hex\"    (string, required for P2SH) redeem script\n"
            "       }\n"
            "       ,...\n"
            "    ]\n"
            "3. \"privatekeys\"     (string, optional) A json array of base58-encoded private keys for signing\n"
            "    [                  (json array of strings, or 'null' if none provided)\n"
            "      \"privatekey\"   (string) private key in base58-encoding\n"
            "      ,...\n"
            "    ]\n"
            "4. \"sighashtype\"     (string, optional, default=ALL) The signature hash type. Must be one of\n"
            "       \"ALL\"\n"
            "       \"NONE\"\n"
            "       \"SINGLE\"\n"
            "       \"ALL|ANYONECANPAY\"\n"
            "       \"NONE|ANYONECANPAY\"\n"
            "       \"SINGLE|ANYONECANPAY\"\n"

            "\nResult:\n"
            "{\n"
            "  \"hex\": \"value\",   (string) The raw transaction with signature(s) (hex-encoded string)\n"
            "  \"complete\": n       (numeric) if transaction has a complete set of signature (0 if not)\n"
            "}\n"

            "\nExamples:\n"
            + HelpExampleCli("signrawtransaction", "\"myhex\"")
            + HelpExampleRpc("signrawtransaction", "\"myhex\"")
        );

    RPCTypeCheck(params, boost::assign::list_of(str_type)(array_type)(array_type)(str_type), true);

    vector<unsigned char> txData(ParseHexV(params[0], "argument 1"));
    CDataStream ssData(txData, SER_NETWORK, PROTOCOL_VERSION);
    vector<CMutableTransaction> txVariants;
    while (!ssData.empty()) {
        try {
            CMutableTransaction tx;
            ssData >> tx;
            txVariants.push_back(tx);
        }
        catch (const std::exception&) {
            throw JSONRPCError(RPC_DESERIALIZATION_ERROR, "TX decode failed");
        }
    }

    if (txVariants.empty())
        throw JSONRPCError(RPC_DESERIALIZATION_ERROR, "Missing transaction");

    // mergedTx will end up with all the signatures; it
    // starts as a clone of the rawtx:
    CMutableTransaction mergedTx(txVariants[0]);
    bool fComplete = true;

    // Fetch previous transactions (inputs):
    CCoinsView viewDummy;
    CCoinsViewCache view(&viewDummy);
    {
        LOCK(mempool.cs);
        CCoinsViewCache &viewChain = *pcoinsTip;
        CCoinsViewMemPool viewMempool(&viewChain, mempool);
        view.SetBackend(viewMempool); // temporarily switch cache backend to db+mempool view

        BOOST_FOREACH(const CTxIn& txin, mergedTx.vin) {
            const uint256& prevHash = txin.prevout.hash;
            CCoins coins;
            view.AccessCoins(prevHash); // this is certainly allowed to fail
        }

        view.SetBackend(viewDummy); // switch back to avoid locking mempool for too long
    }

    bool fGivenKeys = false;
    CBasicKeyStore tempKeystore;
    if (params.size() > 2 && params[2].type() != null_type) {
        fGivenKeys = true;
        Array keys = params[2].get_array();
        BOOST_FOREACH(Value k, keys) {
            CBitcoinSecret vchSecret;
            bool fGood = vchSecret.SetString(k.get_str());
            if (!fGood)
                throw JSONRPCError(RPC_INVALID_ADDRESS_OR_KEY, "Invalid private key");
            CKey key = vchSecret.GetKey();
            if (!key.IsValid())
                throw JSONRPCError(RPC_INVALID_ADDRESS_OR_KEY, "Private key outside allowed range");
            tempKeystore.AddKey(key);
        }
    }
#ifdef ENABLE_WALLET
    else
        EnsureWalletIsUnlocked();
#endif

    // Add previous txouts given in the RPC call:
    if (params.size() > 1 && params[1].type() != null_type) {
        Array prevTxs = params[1].get_array();
        BOOST_FOREACH(Value& p, prevTxs) {
            if (p.type() != obj_type)
                throw JSONRPCError(RPC_DESERIALIZATION_ERROR, "expected object with {\"txid'\",\"vout\",\"scriptPubKey\"}");

            Object prevOut = p.get_obj();

            RPCTypeCheck(prevOut, boost::assign::map_list_of("txid", str_type)("vout", int_type)("scriptPubKey", str_type));

            uint256 txid = ParseHashO(prevOut, "txid");

            int nOut = find_value(prevOut, "vout").get_int();
            if (nOut < 0)
                throw JSONRPCError(RPC_DESERIALIZATION_ERROR, "vout must be positive");

            vector<unsigned char> pkData(ParseHexO(prevOut, "scriptPubKey"));
            CScript scriptPubKey(pkData.begin(), pkData.end());

            {
                CCoinsModifier coins = view.ModifyCoins(txid);
                if (coins->IsAvailable(nOut) && coins->vout[nOut].scriptPubKey != scriptPubKey) {
                    string err("Previous output scriptPubKey mismatch:\n");
                    err = err + coins->vout[nOut].scriptPubKey.ToString() + "\nvs:\n"+
                        scriptPubKey.ToString();
                    throw JSONRPCError(RPC_DESERIALIZATION_ERROR, err);
                }
                if ((unsigned int)nOut >= coins->vout.size())
                    coins->vout.resize(nOut+1);
                coins->vout[nOut].scriptPubKey = scriptPubKey;
                coins->vout[nOut].nValue = 0; // we don't know the actual output value
            }

            // if redeemScript given and not using the local wallet (private keys
            // given), add redeemScript to the tempKeystore so it can be signed:
            if (fGivenKeys && scriptPubKey.IsPayToScriptHash(true)) {
                RPCTypeCheck(prevOut, boost::assign::map_list_of("txid", str_type)("vout", int_type)("scriptPubKey", str_type)("redeemScript",str_type));
                Value v = find_value(prevOut, "redeemScript");
                if (!(v == Value::null)) {
                    vector<unsigned char> rsData(ParseHexV(v, "redeemScript"));
                    CScript redeemScript(rsData.begin(), rsData.end());
                    tempKeystore.AddCScript(redeemScript);
                }
            }
        }
    }

#ifdef ENABLE_WALLET
    const CKeyStore& keystore = ((fGivenKeys || !pwalletMain) ? tempKeystore : *pwalletMain);
#else
    const CKeyStore& keystore = tempKeystore;
#endif

    int nHashType = SIGHASH_ALL;
    if (params.size() > 3 && params[3].type() != null_type) {
        static map<string, int> mapSigHashValues =
            boost::assign::map_list_of
            (string("ALL"), int(SIGHASH_ALL))
            (string("ALL|ANYONECANPAY"), int(SIGHASH_ALL|SIGHASH_ANYONECANPAY))
            (string("NONE"), int(SIGHASH_NONE))
            (string("NONE|ANYONECANPAY"), int(SIGHASH_NONE|SIGHASH_ANYONECANPAY))
            (string("SINGLE"), int(SIGHASH_SINGLE))
            (string("SINGLE|ANYONECANPAY"), int(SIGHASH_SINGLE|SIGHASH_ANYONECANPAY))
            ;
        string strHashType = params[3].get_str();
        if (mapSigHashValues.count(strHashType))
            nHashType = mapSigHashValues[strHashType];
        else
            throw JSONRPCError(RPC_INVALID_PARAMETER, "Invalid sighash param");
    }

    bool fHashSingle = ((nHashType & ~SIGHASH_ANYONECANPAY) == SIGHASH_SINGLE);

    // Sign what we can:
    for (unsigned int i = 0; i < mergedTx.vin.size(); i++) {
        CTxIn& txin = mergedTx.vin[i];
        const CCoins* coins = view.AccessCoins(txin.prevout.hash);
        if (coins == NULL || !coins->IsAvailable(txin.prevout.n)) {
            fComplete = false;
            continue;
        }
        const CScript& prevPubKey = coins->vout[txin.prevout.n].scriptPubKey;

        txin.scriptSig.clear();
        // Only sign SIGHASH_SINGLE if there's a corresponding output:
        if (!fHashSingle || (i < mergedTx.vout.size()))
            SignSignature(keystore, prevPubKey, mergedTx, i, nHashType);

        // ... and merge in other signatures:
        BOOST_FOREACH(const CMutableTransaction& txv, txVariants) {
            txin.scriptSig = CombineSignatures(prevPubKey, mergedTx, i, txin.scriptSig, txv.vin[i].scriptSig);
        }
        if (!VerifyScript(txin.scriptSig, prevPubKey, STANDARD_SCRIPT_VERIFY_FLAGS, SignatureChecker(mergedTx, i)))
            fComplete = false;
    }

    Object result;
    result.push_back(Pair("hex", EncodeHexTx(mergedTx)));
    result.push_back(Pair("complete", fComplete));

    return result;
}

Value sendrawtransaction(const Array& params, bool fHelp)
{
    if (fHelp || params.size() < 1 || params.size() > 2)
        throw runtime_error(
            "sendrawtransaction \"hexstring\" ( allowhighfees )\n"
            "\nSubmits raw transaction (serialized, hex-encoded) to local node and network.\n"
            "\nAlso see createrawtransaction and signrawtransaction calls.\n"
            "\nArguments:\n"
            "1. \"hexstring\"    (string, required) The hex string of the raw transaction)\n"
            "2. allowhighfees    (boolean, optional, default=false) Allow high fees\n"
            "\nResult:\n"
            "\"hex\"             (string) The transaction hash in hex\n"
            "\nExamples:\n"
            "\nCreate a transaction\n"
            + HelpExampleCli("createrawtransaction", "\"[{\\\"txid\\\" : \\\"mytxid\\\",\\\"vout\\\":0}]\" \"{\\\"myaddress\\\":0.01}\"") +
            "Sign the transaction, and get back the hex\n"
            + HelpExampleCli("signrawtransaction", "\"myhex\"") +
            "\nSend the transaction (signed hex)\n"
            + HelpExampleCli("sendrawtransaction", "\"signedhex\"") +
            "\nAs a json rpc call\n"
            + HelpExampleRpc("sendrawtransaction", "\"signedhex\"")
        );

    RPCTypeCheck(params, boost::assign::list_of(str_type)(bool_type));

    // parse hex string from parameter
    CTransaction tx;
    if (!DecodeHexTx(tx, params[0].get_str()))
        throw JSONRPCError(RPC_DESERIALIZATION_ERROR, "TX decode failed");
    uint256 hashTx = tx.GetHash();

    bool fOverrideFees = false;
    if (params.size() > 1)
        fOverrideFees = params[1].get_bool();

    CCoinsViewCache &view = *pcoinsTip;
    const CCoins* existingCoins = view.AccessCoins(hashTx);
    bool fHaveMempool = mempool.exists(hashTx);
    bool fHaveChain = existingCoins && existingCoins->nHeight < 1000000000;
    if (!fHaveMempool && !fHaveChain) {
        // push to local node and sync with wallets
        CValidationState state;
        if (!AcceptToMemoryPool(mempool, state, tx, false, NULL, !fOverrideFees)) {
            if(state.IsInvalid())
                throw JSONRPCError(RPC_TRANSACTION_REJECTED, strprintf("%i: %s", state.GetRejectCode(), state.GetRejectReason()));
            else
                throw JSONRPCError(RPC_TRANSACTION_ERROR, state.GetRejectReason());
        }
    } else if (fHaveChain) {
        throw JSONRPCError(RPC_TRANSACTION_ALREADY_IN_CHAIN, "transaction already in block chain");
    }
    RelayTransaction(tx);

    return hashTx.GetHex();
}<|MERGE_RESOLUTION|>--- conflicted
+++ resolved
@@ -387,15 +387,9 @@
         );
 
     if (params.size() == 2)
-<<<<<<< HEAD
-        RPCTypeCheck(params, list_of(array_type)(obj_type));
-    else
-        RPCTypeCheck(params, list_of(array_type)(obj_type)(obj_type));
-=======
         RPCTypeCheck(params, boost::assign::list_of(array_type)(obj_type));
     else
         RPCTypeCheck(params, boost::assign::list_of(array_type)(obj_type)(obj_type));
->>>>>>> c5453707
 
     Array inputs = params[0].get_array();
     Object sendTo = params[1].get_obj();
