--- conflicted
+++ resolved
@@ -6,10 +6,7 @@
 
 #include "main.h"
 #include "random.h"
-<<<<<<< HEAD
-=======
 #include "undo.h"
->>>>>>> c5453707
 #include "util.h"
 
 #include <assert.h>
@@ -60,11 +57,7 @@
 
 bool CCoinsView::GetCoins(const uint256 &txid, CCoins &coins) const { return false; }
 bool CCoinsView::HaveCoins(const uint256 &txid) const { return false; }
-<<<<<<< HEAD
-uint256 CCoinsView::GetBestBlock() const { return uint256(0); }
-=======
 uint256 CCoinsView::GetBestBlock() const { return uint256(); }
->>>>>>> c5453707
 bool CCoinsView::GetName(const valtype &name, CNameData &data) const { return false; }
 bool CCoinsView::GetNameHistory(const valtype &name, CNameHistory &data) const { return false; }
 bool CCoinsView::GetNamesForHeight(unsigned nHeight, std::set<valtype>& names) const { return false; }
