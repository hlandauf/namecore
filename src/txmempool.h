// Copyright (c) 2009-2010 Satoshi Nakamoto
// Copyright (c) 2009-2014 The Bitcoin Core developers
// Distributed under the MIT software license, see the accompanying
// file COPYING or http://www.opensource.org/licenses/mit-license.php.

#ifndef BITCOIN_TXMEMPOOL_H
#define BITCOIN_TXMEMPOOL_H

#include <list>

#include "amount.h"
#include "coins.h"
<<<<<<< HEAD
#include "core/transaction.h"
#include "names.h"
=======
#include "primitives/transaction.h"
#include "names/main.h"
>>>>>>> c5453707
#include "sync.h"
#include "script/names.h"

class CAutoFile;

inline double AllowFreeThreshold()
{
    return COIN * 144 / 250;
}

inline bool AllowFree(double dPriority)
{
    // Large (in bytes) low-priority (new, small-coin) transactions
    // need a fee.
    return dPriority > AllowFreeThreshold();
}

/** Fake height value used in CCoins to signify they are only in the memory pool (since 0.8) */
static const unsigned int MEMPOOL_HEIGHT = 0x7FFFFFFF;

/**
 * CTxMemPool stores these:
 */
class CTxMemPoolEntry
{
private:
    CTransaction tx;
    CAmount nFee; //! Cached to avoid expensive parent-transaction lookups
    size_t nTxSize; //! ... and avoid recomputing tx size
    size_t nModSize; //! ... and modified size for priority
    int64_t nTime; //! Local time when entering the mempool
    double dPriority; //! Priority when entering the mempool
    unsigned int nHeight; //! Chain height when entering the mempool

    /* Cache name operation (if any) performed by this tx.  */
    CNameScript nameOp;

public:
    CTxMemPoolEntry(const CTransaction& _tx, const CAmount& _nFee,
                    int64_t _nTime, double _dPriority, unsigned int _nHeight);
    CTxMemPoolEntry();
    CTxMemPoolEntry(const CTxMemPoolEntry& other);

    const CTransaction& GetTx() const { return this->tx; }
    double GetPriority(unsigned int currentHeight) const;
    CAmount GetFee() const { return nFee; }
    size_t GetTxSize() const { return nTxSize; }
    int64_t GetTime() const { return nTime; }
    unsigned int GetHeight() const { return nHeight; }

    inline bool
    isNameNew() const
    {
        return nameOp.isNameOp() && nameOp.getNameOp() == OP_NAME_NEW;
    }
    inline bool
    isNameRegistration() const
    {
        return nameOp.isNameOp() && nameOp.getNameOp() == OP_NAME_FIRSTUPDATE;
    }
    inline bool
    isNameUpdate() const
    {
        return nameOp.isNameOp() && nameOp.getNameOp() == OP_NAME_UPDATE;
    }
    inline const valtype&
    getNameNewHash() const
    {
        return nameOp.getOpHash();
    }
    inline const valtype&
    getName() const
    {
        return nameOp.getOpName();
    }
};

class CMinerPolicyEstimator;

/** An inpoint - a combination of a transaction and an index n into its vin */
class CInPoint
{
public:
    const CTransaction* ptx;
    uint32_t n;

    CInPoint() { SetNull(); }
    CInPoint(const CTransaction* ptxIn, uint32_t nIn) { ptx = ptxIn; n = nIn; }
    void SetNull() { ptx = NULL; n = (uint32_t) -1; }
    bool IsNull() const { return (ptx == NULL && n == (uint32_t) -1); }
};

/**
 * CTxMemPool stores valid-according-to-the-current-best-chain
 * transactions that may be included in the next block.
 *
 * Transactions are added when they are seen on the network
 * (or created by the local node), but not all transactions seen
 * are added to the pool: if a new transaction double-spends
 * an input of a transaction in the pool, it is dropped,
 * as are non-standard transactions.
 */
class CTxMemPool
{
private:
    bool fSanityCheck; //! Normally false, true if -checkmempool or -regtest
    unsigned int nTransactionsUpdated;
    CMinerPolicyEstimator* minerPolicyEstimator;

    CFeeRate minRelayFee; //! Passed to constructor to avoid dependency on main
    uint64_t totalTxSize; //! sum of all mempool tx' byte sizes

    /** Name-related mempool data.  */
    CNameMemPool names;
<<<<<<< HEAD
=======
    /**
     * Whether tx verification is turned off when checking mempool consistency.
     * This is done for Namecoin unit tests.
     */
    bool fCheckInputs;
>>>>>>> c5453707

public:
    mutable CCriticalSection cs;
    std::map<uint256, CTxMemPoolEntry> mapTx;
    std::map<COutPoint, CInPoint> mapNextTx;
    std::map<uint256, std::pair<double, CAmount> > mapDeltas;

    CTxMemPool(const CFeeRate& _minRelayFee);
    ~CTxMemPool();

    /**
     * If sanity-checking is turned on, check makes sure the pool is
     * consistent (does not contain two transactions that spend the same inputs,
     * all inputs are in the mapNextTx array). If sanity-checking is turned off,
     * check does nothing.
     */
    void check(const CCoinsViewCache *pcoins) const;
    void setSanityCheck(bool _fSanityCheck, bool _fCheckInputs = true) { fSanityCheck = _fSanityCheck; fCheckInputs = _fCheckInputs; }

    bool addUnchecked(const uint256& hash, const CTxMemPoolEntry &entry);
    void remove(const CTransaction &tx, std::list<CTransaction>& removed, bool fRecursive = false);
    void removeCoinbaseSpends(const CCoinsViewCache *pcoins, unsigned int nMemPoolHeight);
    void removeConflicts(const CTransaction &tx, std::list<CTransaction>& removed);
    void removeForBlock(const std::vector<CTransaction>& vtx, unsigned int nBlockHeight,
                        std::list<CTransaction>& conflicts);
    void clear();
    void queryHashes(std::vector<uint256>& vtxid);
    void pruneSpent(const uint256& hash, CCoins &coins);
    unsigned int GetTransactionsUpdated() const;
    void AddTransactionsUpdated(unsigned int n);

    /* Remove entries that conflict with name expirations / unexpirations.  */
    inline void
    removeUnexpireConflicts (const std::set<valtype>& unexpired,
                             std::list<CTransaction>& removed)
    {
        LOCK(cs);
        names.removeUnexpireConflicts (unexpired, removed);
    }
    inline void
    removeExpireConflicts (const std::set<valtype>& expired,
                           std::list<CTransaction>& removed)
    {
        LOCK(cs);
        names.removeExpireConflicts (expired, removed);
    }

    /** Affect CreateNewBlock prioritisation of transactions */
    void PrioritiseTransaction(const uint256 hash, const std::string strHash, double dPriorityDelta, const CAmount& nFeeDelta);
    void ApplyDeltas(const uint256 hash, double &dPriorityDelta, CAmount &nFeeDelta);
    void ClearPrioritisation(const uint256 hash);

    unsigned long size()
    {
        LOCK(cs);
        return mapTx.size();
    }
    uint64_t GetTotalTxSize()
    {
        LOCK(cs);
        return totalTxSize;
    }

    bool exists(uint256 hash)
    {
        LOCK(cs);
        return (mapTx.count(hash) != 0);
    }

    inline bool
    registersName(const valtype& name) const
    {
        AssertLockHeld(cs);
        return names.registersName(name);
    }
    inline bool
    updatesName(const valtype& name) const
    {
        AssertLockHeld(cs);
        return names.updatesName(name);
    }

    /**
     * Check if a tx can be added to it according to name criteria.
     * (The non-name criteria are checked in main.cpp and not here, we
     * leave it there for as little changes as possible.)
     * @param tx The tx that should be added.
     * @return True if it doesn't conflict.
     */
    inline bool
    checkNameOps (const CTransaction& tx) const
    {
        AssertLockHeld(cs);
        return names.checkTx (tx);
    }

    bool lookup(uint256 hash, CTransaction& result) const;

    /** Estimate fee rate needed to get into the next nBlocks */
    CFeeRate estimateFee(int nBlocks) const;

    /** Estimate priority needed to get into the next nBlocks */
    double estimatePriority(int nBlocks) const;
    
    /** Write/Read estimates to disk */
    bool WriteFeeEstimates(CAutoFile& fileout) const;
    bool ReadFeeEstimates(CAutoFile& filein);
};

/** 
 * CCoinsView that brings transactions from a memorypool into view.
 * It does not check for spendings by memory pool transactions.
 */
class CCoinsViewMemPool : public CCoinsViewBacked
{
protected:
    CTxMemPool &mempool;

public:
    CCoinsViewMemPool(CCoinsView *baseIn, CTxMemPool &mempoolIn);
    bool GetCoins(const uint256 &txid, CCoins &coins) const;
    bool HaveCoins(const uint256 &txid) const;
};

#endif // BITCOIN_TXMEMPOOL_H<|MERGE_RESOLUTION|>--- conflicted
+++ resolved
@@ -10,13 +10,8 @@
 
 #include "amount.h"
 #include "coins.h"
-<<<<<<< HEAD
-#include "core/transaction.h"
-#include "names.h"
-=======
 #include "primitives/transaction.h"
 #include "names/main.h"
->>>>>>> c5453707
 #include "sync.h"
 #include "script/names.h"
 
@@ -131,14 +126,11 @@
 
     /** Name-related mempool data.  */
     CNameMemPool names;
-<<<<<<< HEAD
-=======
     /**
      * Whether tx verification is turned off when checking mempool consistency.
      * This is done for Namecoin unit tests.
      */
     bool fCheckInputs;
->>>>>>> c5453707
 
 public:
     mutable CCriticalSection cs;
