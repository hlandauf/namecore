// Copyright (c) 2009-2010 Satoshi Nakamoto
// Copyright (c) 2009-2014 The Bitcoin Core developers
// Distributed under the MIT software license, see the accompanying
// file COPYING or http://www.opensource.org/licenses/mit-license.php.

#include "main.h"

#include "arith_uint256.h"
#include "addrman.h"
#include "alert.h"
#include "auxpow.h"
#include "chainparams.h"
#include "checkpoints.h"
#include "checkqueue.h"
#include "init.h"
<<<<<<< HEAD
#include "names.h"
=======
#include "merkleblock.h"
>>>>>>> c5453707
#include "net.h"
#include "pow.h"
#include "txdb.h"
#include "txmempool.h"
#include "ui_interface.h"
#include "undo.h"
#include "util.h"
#include "utilmoneystr.h"

#include <sstream>

#include <boost/algorithm/string/replace.hpp>
#include <boost/filesystem.hpp>
#include <boost/filesystem/fstream.hpp>
#include <boost/thread.hpp>

using namespace std;

#if defined(NDEBUG)
# error "Bitcoin cannot be compiled without assertions."
#endif

/**
 * Global state
 */

CCriticalSection cs_main;

BlockMap mapBlockIndex;
CChain chainActive;
CBlockIndex *pindexBestHeader = NULL;
int64_t nTimeBestReceived = 0;
CWaitableCriticalSection csBestBlock;
CConditionVariable cvBlockChange;
int nScriptCheckThreads = 0;
bool fImporting = false;
bool fReindex = false;
bool fTxIndex = false;
bool fNameHistory = false;
bool fIsBareMultisigStd = true;
unsigned int nCoinCacheSize = 5000;


/** Fees smaller than this (in satoshi) are considered zero fee (for relaying and mining) */
CFeeRate minRelayTxFee = CFeeRate(COIN / 1000);

CTxMemPool mempool(::minRelayTxFee);

struct COrphanTx {
    CTransaction tx;
    NodeId fromPeer;
};
map<uint256, COrphanTx> mapOrphanTransactions;
map<uint256, set<uint256> > mapOrphanTransactionsByPrev;
void EraseOrphansFor(NodeId peer);

/**
 * Returns true if there are nRequired or more blocks of minVersion or above
 * in the last Params().ToCheckBlockUpgradeMajority() blocks, starting at pstart 
 * and going backwards.
 */
static bool IsSuperMajority(int minVersion, const CBlockIndex* pstart, unsigned int nRequired);

/** Constant stuff for coinbase transactions we create: */
CScript COINBASE_FLAGS;

const string strMessageMagic = "Bitcoin Signed Message:\n";

// Internal stuff
namespace {

    struct CBlockIndexWorkComparator
    {
        bool operator()(CBlockIndex *pa, CBlockIndex *pb) {
            // First sort by most total work, ...
            if (pa->nChainWork > pb->nChainWork) return false;
            if (pa->nChainWork < pb->nChainWork) return true;

            // ... then by earliest time received, ...
            if (pa->nSequenceId < pb->nSequenceId) return false;
            if (pa->nSequenceId > pb->nSequenceId) return true;

            // Use pointer address as tie breaker (should only happen with blocks
            // loaded from disk, as those all have id 0).
            if (pa < pb) return false;
            if (pa > pb) return true;

            // Identical blocks.
            return false;
        }
    };

    CBlockIndex *pindexBestInvalid;

    /**
     * The set of all CBlockIndex entries with BLOCK_VALID_TRANSACTIONS or better that are at least
     * as good as our current tip. Entries may be failed, though.
     */
    set<CBlockIndex*, CBlockIndexWorkComparator> setBlockIndexCandidates;
    /** Number of nodes with fSyncStarted. */
    int nSyncStarted = 0;
    /** All pairs A->B, where A (or one if its ancestors) misses transactions, but B has transactions. */
    multimap<CBlockIndex*, CBlockIndex*> mapBlocksUnlinked;

    CCriticalSection cs_LastBlockFile;
    std::vector<CBlockFileInfo> vinfoBlockFile;
    int nLastBlockFile = 0;

    /**
     * Every received block is assigned a unique and increasing identifier, so we
     * know which one to give priority in case of a fork.
     */
    CCriticalSection cs_nBlockSequenceId;
    /** Blocks loaded from disk are assigned id 0, so start the counter at 1. */
    uint32_t nBlockSequenceId = 1;

    /**
     * Sources of received blocks, to be able to send them reject messages or ban
     * them, if processing happens afterwards. Protected by cs_main.
     */
    map<uint256, NodeId> mapBlockSource;

    /** Blocks that are in flight, and that are in the queue to be downloaded. Protected by cs_main. */
    struct QueuedBlock {
        uint256 hash;
        CBlockIndex *pindex;  //! Optional.
        int64_t nTime;  //! Time of "getdata" request in microseconds.
        int nValidatedQueuedBefore;  //! Number of blocks queued with validated headers (globally) at the time this one is requested.
        bool fValidatedHeaders;  //! Whether this block has validated headers at the time of request.
    };
    map<uint256, pair<NodeId, list<QueuedBlock>::iterator> > mapBlocksInFlight;

    /** Number of blocks in flight with validated headers. */
    int nQueuedValidatedHeaders = 0;

    /** Number of preferable block download peers. */
    int nPreferredDownload = 0;

    /** Dirty block index entries. */
    set<CBlockIndex*> setDirtyBlockIndex;

    /** Dirty block file entries. */
    set<int> setDirtyFileInfo;
} // anon namespace

//////////////////////////////////////////////////////////////////////////////
//
// dispatching functions
//

// These functions dispatch to one or all registered wallets

namespace {

struct CMainSignals {
    /** Notifies listeners of updated transaction data (transaction, and optionally the block it is found in. */
    boost::signals2::signal<void (const CTransaction &, const CBlock *)> SyncTransaction;
    /** Notifies listeners of an erased transaction (currently disabled, requires transaction replacement). */
    boost::signals2::signal<void (const uint256 &)> EraseTransaction;
    /** Notifies listeners of an updated transaction without new data (for now: a coinbase potentially becoming visible). */
    boost::signals2::signal<void (const uint256 &)> UpdatedTransaction;
    /** Notifies listeners of a new active block chain. */
    boost::signals2::signal<void (const CBlockLocator &)> SetBestChain;
    /** Notifies listeners about an inventory item being seen on the network. */
    boost::signals2::signal<void (const uint256 &)> Inventory;
    /** Tells listeners to broadcast their data. */
    boost::signals2::signal<void ()> Broadcast;
    /** Notifies listeners of a block validation result */
    boost::signals2::signal<void (const CBlock&, const CValidationState&)> BlockChecked;
} g_signals;

} // anon namespace

void RegisterValidationInterface(CValidationInterface* pwalletIn) {
    g_signals.SyncTransaction.connect(boost::bind(&CValidationInterface::SyncTransaction, pwalletIn, _1, _2));
    g_signals.EraseTransaction.connect(boost::bind(&CValidationInterface::EraseFromWallet, pwalletIn, _1));
    g_signals.UpdatedTransaction.connect(boost::bind(&CValidationInterface::UpdatedTransaction, pwalletIn, _1));
    g_signals.SetBestChain.connect(boost::bind(&CValidationInterface::SetBestChain, pwalletIn, _1));
    g_signals.Inventory.connect(boost::bind(&CValidationInterface::Inventory, pwalletIn, _1));
    g_signals.Broadcast.connect(boost::bind(&CValidationInterface::ResendWalletTransactions, pwalletIn));
    g_signals.BlockChecked.connect(boost::bind(&CValidationInterface::BlockChecked, pwalletIn, _1, _2));
}

void UnregisterValidationInterface(CValidationInterface* pwalletIn) {
    g_signals.BlockChecked.disconnect(boost::bind(&CValidationInterface::BlockChecked, pwalletIn, _1, _2));
    g_signals.Broadcast.disconnect(boost::bind(&CValidationInterface::ResendWalletTransactions, pwalletIn));
    g_signals.Inventory.disconnect(boost::bind(&CValidationInterface::Inventory, pwalletIn, _1));
    g_signals.SetBestChain.disconnect(boost::bind(&CValidationInterface::SetBestChain, pwalletIn, _1));
    g_signals.UpdatedTransaction.disconnect(boost::bind(&CValidationInterface::UpdatedTransaction, pwalletIn, _1));
    g_signals.EraseTransaction.disconnect(boost::bind(&CValidationInterface::EraseFromWallet, pwalletIn, _1));
    g_signals.SyncTransaction.disconnect(boost::bind(&CValidationInterface::SyncTransaction, pwalletIn, _1, _2));
}

void UnregisterAllValidationInterfaces() {
    g_signals.BlockChecked.disconnect_all_slots();
    g_signals.Broadcast.disconnect_all_slots();
    g_signals.Inventory.disconnect_all_slots();
    g_signals.SetBestChain.disconnect_all_slots();
    g_signals.UpdatedTransaction.disconnect_all_slots();
    g_signals.EraseTransaction.disconnect_all_slots();
    g_signals.SyncTransaction.disconnect_all_slots();
}

void SyncWithWallets(const CTransaction &tx, const CBlock *pblock) {
    g_signals.SyncTransaction(tx, pblock);
}

//////////////////////////////////////////////////////////////////////////////
//
// Registration of network node signals.
//

namespace {

struct CBlockReject {
    unsigned char chRejectCode;
    string strRejectReason;
    uint256 hashBlock;
};

/**
 * Maintain validation-specific state about nodes, protected by cs_main, instead
 * by CNode's own locks. This simplifies asynchronous operation, where
 * processing of incoming data is done after the ProcessMessage call returns,
 * and we're no longer holding the node's locks.
 */
struct CNodeState {
    //! Accumulated misbehaviour score for this peer.
    int nMisbehavior;
    //! Whether this peer should be disconnected and banned (unless whitelisted).
    bool fShouldBan;
    //! String name of this peer (debugging/logging purposes).
    std::string name;
    //! List of asynchronously-determined block rejections to notify this peer about.
    std::vector<CBlockReject> rejects;
    //! The best known block we know this peer has announced.
    CBlockIndex *pindexBestKnownBlock;
    //! The hash of the last unknown block this peer has announced.
    uint256 hashLastUnknownBlock;
    //! The last full block we both have.
    CBlockIndex *pindexLastCommonBlock;
    //! Whether we've started headers synchronization with this peer.
    bool fSyncStarted;
    //! Since when we're stalling block download progress (in microseconds), or 0.
    int64_t nStallingSince;
    list<QueuedBlock> vBlocksInFlight;
    int nBlocksInFlight;
    //! Whether we consider this a preferred download peer.
    bool fPreferredDownload;

    CNodeState() {
        nMisbehavior = 0;
        fShouldBan = false;
        pindexBestKnownBlock = NULL;
        hashLastUnknownBlock.SetNull();
        pindexLastCommonBlock = NULL;
        fSyncStarted = false;
        nStallingSince = 0;
        nBlocksInFlight = 0;
        fPreferredDownload = false;
    }
};

/** Map maintaining per-node state. Requires cs_main. */
map<NodeId, CNodeState> mapNodeState;

// Requires cs_main.
CNodeState *State(NodeId pnode) {
    map<NodeId, CNodeState>::iterator it = mapNodeState.find(pnode);
    if (it == mapNodeState.end())
        return NULL;
    return &it->second;
}

int GetHeight()
{
    LOCK(cs_main);
    return chainActive.Height();
}

void UpdatePreferredDownload(CNode* node, CNodeState* state)
{
    nPreferredDownload -= state->fPreferredDownload;

    // Whether this node should be marked as a preferred download node.
    state->fPreferredDownload = (!node->fInbound || node->fWhitelisted) && !node->fOneShot && !node->fClient;

    nPreferredDownload += state->fPreferredDownload;
}

void InitializeNode(NodeId nodeid, const CNode *pnode) {
    LOCK(cs_main);
    CNodeState &state = mapNodeState.insert(std::make_pair(nodeid, CNodeState())).first->second;
    state.name = pnode->addrName;
}

void FinalizeNode(NodeId nodeid) {
    LOCK(cs_main);
    CNodeState *state = State(nodeid);

    if (state->fSyncStarted)
        nSyncStarted--;

    BOOST_FOREACH(const QueuedBlock& entry, state->vBlocksInFlight)
        mapBlocksInFlight.erase(entry.hash);
    EraseOrphansFor(nodeid);
    nPreferredDownload -= state->fPreferredDownload;

    mapNodeState.erase(nodeid);
}

// Requires cs_main.
void MarkBlockAsReceived(const uint256& hash) {
    map<uint256, pair<NodeId, list<QueuedBlock>::iterator> >::iterator itInFlight = mapBlocksInFlight.find(hash);
    if (itInFlight != mapBlocksInFlight.end()) {
        CNodeState *state = State(itInFlight->second.first);
        nQueuedValidatedHeaders -= itInFlight->second.second->fValidatedHeaders;
        state->vBlocksInFlight.erase(itInFlight->second.second);
        state->nBlocksInFlight--;
        state->nStallingSince = 0;
        mapBlocksInFlight.erase(itInFlight);
    }
}

// Requires cs_main.
void MarkBlockAsInFlight(NodeId nodeid, const uint256& hash, CBlockIndex *pindex = NULL) {
    CNodeState *state = State(nodeid);
    assert(state != NULL);

    // Make sure it's not listed somewhere already.
    MarkBlockAsReceived(hash);

    QueuedBlock newentry = {hash, pindex, GetTimeMicros(), nQueuedValidatedHeaders, pindex != NULL};
    nQueuedValidatedHeaders += newentry.fValidatedHeaders;
    list<QueuedBlock>::iterator it = state->vBlocksInFlight.insert(state->vBlocksInFlight.end(), newentry);
    state->nBlocksInFlight++;
    mapBlocksInFlight[hash] = std::make_pair(nodeid, it);
}

/** Check whether the last unknown block a peer advertized is not yet known. */
void ProcessBlockAvailability(NodeId nodeid) {
    CNodeState *state = State(nodeid);
    assert(state != NULL);

    if (!state->hashLastUnknownBlock.IsNull()) {
        BlockMap::iterator itOld = mapBlockIndex.find(state->hashLastUnknownBlock);
        if (itOld != mapBlockIndex.end() && itOld->second->nChainWork > 0) {
            if (state->pindexBestKnownBlock == NULL || itOld->second->nChainWork >= state->pindexBestKnownBlock->nChainWork)
                state->pindexBestKnownBlock = itOld->second;
            state->hashLastUnknownBlock.SetNull();
        }
    }
}

/** Update tracking information about which blocks a peer is assumed to have. */
void UpdateBlockAvailability(NodeId nodeid, const uint256 &hash) {
    CNodeState *state = State(nodeid);
    assert(state != NULL);

    ProcessBlockAvailability(nodeid);

    BlockMap::iterator it = mapBlockIndex.find(hash);
    if (it != mapBlockIndex.end() && it->second->nChainWork > 0) {
        // An actually better block was announced.
        if (state->pindexBestKnownBlock == NULL || it->second->nChainWork >= state->pindexBestKnownBlock->nChainWork)
            state->pindexBestKnownBlock = it->second;
    } else {
        // An unknown block was announced; just assume that the latest one is the best one.
        state->hashLastUnknownBlock = hash;
    }
}

/** Find the last common ancestor two blocks have.
 *  Both pa and pb must be non-NULL. */
CBlockIndex* LastCommonAncestor(CBlockIndex* pa, CBlockIndex* pb) {
    if (pa->nHeight > pb->nHeight) {
        pa = pa->GetAncestor(pb->nHeight);
    } else if (pb->nHeight > pa->nHeight) {
        pb = pb->GetAncestor(pa->nHeight);
    }

    while (pa != pb && pa && pb) {
        pa = pa->pprev;
        pb = pb->pprev;
    }

    // Eventually all chain branches meet at the genesis block.
    assert(pa == pb);
    return pa;
}

/** Update pindexLastCommonBlock and add not-in-flight missing successors to vBlocks, until it has
 *  at most count entries. */
void FindNextBlocksToDownload(NodeId nodeid, unsigned int count, std::vector<CBlockIndex*>& vBlocks, NodeId& nodeStaller) {
    if (count == 0)
        return;

    vBlocks.reserve(vBlocks.size() + count);
    CNodeState *state = State(nodeid);
    assert(state != NULL);

    // Make sure pindexBestKnownBlock is up to date, we'll need it.
    ProcessBlockAvailability(nodeid);

    if (state->pindexBestKnownBlock == NULL || state->pindexBestKnownBlock->nChainWork < chainActive.Tip()->nChainWork) {
        // This peer has nothing interesting.
        return;
    }

    if (state->pindexLastCommonBlock == NULL) {
        // Bootstrap quickly by guessing a parent of our best tip is the forking point.
        // Guessing wrong in either direction is not a problem.
        state->pindexLastCommonBlock = chainActive[std::min(state->pindexBestKnownBlock->nHeight, chainActive.Height())];
    }

    // If the peer reorganized, our previous pindexLastCommonBlock may not be an ancestor
    // of their current tip anymore. Go back enough to fix that.
    state->pindexLastCommonBlock = LastCommonAncestor(state->pindexLastCommonBlock, state->pindexBestKnownBlock);
    if (state->pindexLastCommonBlock == state->pindexBestKnownBlock)
        return;

    std::vector<CBlockIndex*> vToFetch;
    CBlockIndex *pindexWalk = state->pindexLastCommonBlock;
    // Never fetch further than the best block we know the peer has, or more than BLOCK_DOWNLOAD_WINDOW + 1 beyond the last
    // linked block we have in common with this peer. The +1 is so we can detect stalling, namely if we would be able to
    // download that next block if the window were 1 larger.
    int nWindowEnd = state->pindexLastCommonBlock->nHeight + BLOCK_DOWNLOAD_WINDOW;
    int nMaxHeight = std::min<int>(state->pindexBestKnownBlock->nHeight, nWindowEnd + 1);
    NodeId waitingfor = -1;
    while (pindexWalk->nHeight < nMaxHeight) {
        // Read up to 128 (or more, if more blocks than that are needed) successors of pindexWalk (towards
        // pindexBestKnownBlock) into vToFetch. We fetch 128, because CBlockIndex::GetAncestor may be as expensive
        // as iterating over ~100 CBlockIndex* entries anyway.
        int nToFetch = std::min(nMaxHeight - pindexWalk->nHeight, std::max<int>(count - vBlocks.size(), 128));
        vToFetch.resize(nToFetch);
        pindexWalk = state->pindexBestKnownBlock->GetAncestor(pindexWalk->nHeight + nToFetch);
        vToFetch[nToFetch - 1] = pindexWalk;
        for (unsigned int i = nToFetch - 1; i > 0; i--) {
            vToFetch[i - 1] = vToFetch[i]->pprev;
        }

        // Iterate over those blocks in vToFetch (in forward direction), adding the ones that
        // are not yet downloaded and not in flight to vBlocks. In the mean time, update
        // pindexLastCommonBlock as long as all ancestors are already downloaded.
        BOOST_FOREACH(CBlockIndex* pindex, vToFetch) {
            if (!pindex->IsValid(BLOCK_VALID_TREE)) {
                // We consider the chain that this peer is on invalid.
                return;
            }
            if (pindex->nStatus & BLOCK_HAVE_DATA) {
                if (pindex->nChainTx)
                    state->pindexLastCommonBlock = pindex;
            } else if (mapBlocksInFlight.count(pindex->GetBlockHash()) == 0) {
                // The block is not already downloaded, and not yet in flight.
                if (pindex->nHeight > nWindowEnd) {
                    // We reached the end of the window.
                    if (vBlocks.size() == 0 && waitingfor != nodeid) {
                        // We aren't able to fetch anything, but we would be if the download window was one larger.
                        nodeStaller = waitingfor;
                    }
                    return;
                }
                vBlocks.push_back(pindex);
                if (vBlocks.size() == count) {
                    return;
                }
            } else if (waitingfor == -1) {
                // This is the first already-in-flight block.
                waitingfor = mapBlocksInFlight[pindex->GetBlockHash()].first;
            }
        }
    }
}

} // anon namespace

bool GetNodeStateStats(NodeId nodeid, CNodeStateStats &stats) {
    LOCK(cs_main);
    CNodeState *state = State(nodeid);
    if (state == NULL)
        return false;
    stats.nMisbehavior = state->nMisbehavior;
    stats.nSyncHeight = state->pindexBestKnownBlock ? state->pindexBestKnownBlock->nHeight : -1;
    stats.nCommonHeight = state->pindexLastCommonBlock ? state->pindexLastCommonBlock->nHeight : -1;
    BOOST_FOREACH(const QueuedBlock& queue, state->vBlocksInFlight) {
        if (queue.pindex)
            stats.vHeightInFlight.push_back(queue.pindex->nHeight);
    }
    return true;
}

void RegisterNodeSignals(CNodeSignals& nodeSignals)
{
    nodeSignals.GetHeight.connect(&GetHeight);
    nodeSignals.ProcessMessages.connect(&ProcessMessages);
    nodeSignals.SendMessages.connect(&SendMessages);
    nodeSignals.InitializeNode.connect(&InitializeNode);
    nodeSignals.FinalizeNode.connect(&FinalizeNode);
}

void UnregisterNodeSignals(CNodeSignals& nodeSignals)
{
    nodeSignals.GetHeight.disconnect(&GetHeight);
    nodeSignals.ProcessMessages.disconnect(&ProcessMessages);
    nodeSignals.SendMessages.disconnect(&SendMessages);
    nodeSignals.InitializeNode.disconnect(&InitializeNode);
    nodeSignals.FinalizeNode.disconnect(&FinalizeNode);
}

CBlockIndex* FindForkInGlobalIndex(const CChain& chain, const CBlockLocator& locator)
{
    // Find the first block the caller has in the main chain
    BOOST_FOREACH(const uint256& hash, locator.vHave) {
        BlockMap::iterator mi = mapBlockIndex.find(hash);
        if (mi != mapBlockIndex.end())
        {
            CBlockIndex* pindex = (*mi).second;
            if (chain.Contains(pindex))
                return pindex;
        }
    }
    return chain.Genesis();
}

CCoinsViewCache *pcoinsTip = NULL;
CBlockTreeDB *pblocktree = NULL;

//////////////////////////////////////////////////////////////////////////////
//
// mapOrphanTransactions
//

bool AddOrphanTx(const CTransaction& tx, NodeId peer)
{
    uint256 hash = tx.GetHash();
    if (mapOrphanTransactions.count(hash))
        return false;

    // Ignore big transactions, to avoid a
    // send-big-orphans memory exhaustion attack. If a peer has a legitimate
    // large transaction with a missing parent then we assume
    // it will rebroadcast it later, after the parent transaction(s)
    // have been mined or received.
    // 10,000 orphans, each of which is at most 5,000 bytes big is
    // at most 500 megabytes of orphans:
    unsigned int sz = tx.GetSerializeSize(SER_NETWORK, CTransaction::CURRENT_VERSION);
    if (sz > 5000)
    {
        LogPrint("mempool", "ignoring large orphan tx (size: %u, hash: %s)\n", sz, hash.ToString());
        return false;
    }

    mapOrphanTransactions[hash].tx = tx;
    mapOrphanTransactions[hash].fromPeer = peer;
    BOOST_FOREACH(const CTxIn& txin, tx.vin)
        mapOrphanTransactionsByPrev[txin.prevout.hash].insert(hash);

    LogPrint("mempool", "stored orphan tx %s (mapsz %u prevsz %u)\n", hash.ToString(),
             mapOrphanTransactions.size(), mapOrphanTransactionsByPrev.size());
    return true;
}

void static EraseOrphanTx(uint256 hash)
{
    map<uint256, COrphanTx>::iterator it = mapOrphanTransactions.find(hash);
    if (it == mapOrphanTransactions.end())
        return;
    BOOST_FOREACH(const CTxIn& txin, it->second.tx.vin)
    {
        map<uint256, set<uint256> >::iterator itPrev = mapOrphanTransactionsByPrev.find(txin.prevout.hash);
        if (itPrev == mapOrphanTransactionsByPrev.end())
            continue;
        itPrev->second.erase(hash);
        if (itPrev->second.empty())
            mapOrphanTransactionsByPrev.erase(itPrev);
    }
    mapOrphanTransactions.erase(it);
}

void EraseOrphansFor(NodeId peer)
{
    int nErased = 0;
    map<uint256, COrphanTx>::iterator iter = mapOrphanTransactions.begin();
    while (iter != mapOrphanTransactions.end())
    {
        map<uint256, COrphanTx>::iterator maybeErase = iter++; // increment to avoid iterator becoming invalid
        if (maybeErase->second.fromPeer == peer)
        {
            EraseOrphanTx(maybeErase->second.tx.GetHash());
            ++nErased;
        }
    }
    if (nErased > 0) LogPrint("mempool", "Erased %d orphan tx from peer %d\n", nErased, peer);
}


unsigned int LimitOrphanTxSize(unsigned int nMaxOrphans)
{
    unsigned int nEvicted = 0;
    while (mapOrphanTransactions.size() > nMaxOrphans)
    {
        // Evict a random orphan:
        uint256 randomhash = GetRandHash();
        map<uint256, COrphanTx>::iterator it = mapOrphanTransactions.lower_bound(randomhash);
        if (it == mapOrphanTransactions.end())
            it = mapOrphanTransactions.begin();
        EraseOrphanTx(it->first);
        ++nEvicted;
    }
    return nEvicted;
}







bool IsStandardTx(const CTransaction& tx, string& reason)
{
<<<<<<< HEAD
    AssertLockHeld(cs_main);
    if (!tx.IsNamecoin()
        && (tx.nVersion > CTransaction::CURRENT_VERSION || tx.nVersion < 1))
    {
=======
    if (!tx.IsNamecoin()
        && (tx.nVersion > CTransaction::CURRENT_VERSION || tx.nVersion < 1)) {
>>>>>>> c5453707
        reason = "version";
        return false;
    }

    // Extremely large transactions with lots of inputs can cost the network
    // almost as much to process as they cost the sender in fees, because
    // computing signature hashes is O(ninputs*txsize). Limiting transactions
    // to MAX_STANDARD_TX_SIZE mitigates CPU exhaustion attacks.
    unsigned int sz = tx.GetSerializeSize(SER_NETWORK, CTransaction::CURRENT_VERSION);
    if (sz >= MAX_STANDARD_TX_SIZE) {
        reason = "tx-size";
        return false;
    }

    BOOST_FOREACH(const CTxIn& txin, tx.vin)
    {
        // Biggest 'standard' txin is a 15-of-15 P2SH multisig with compressed
        // keys. (remember the 520 byte limit on redeemScript size) That works
        // out to a (15*(33+1))+3=513 byte redeemScript, 513+1+15*(73+1)+3=1627
        // bytes of scriptSig, which we round off to 1650 bytes for some minor
        // future-proofing. That's also enough to spend a 20-of-20
        // CHECKMULTISIG scriptPubKey, though such a scriptPubKey is not
        // considered standard)
        if (txin.scriptSig.size() > 1650) {
            reason = "scriptsig-size";
            return false;
        }
        if (!txin.scriptSig.IsPushOnly()) {
            reason = "scriptsig-not-pushonly";
            return false;
        }
    }

    unsigned int nDataOut = 0;
    txnouttype whichType;
    BOOST_FOREACH(const CTxOut& txout, tx.vout) {
        if (!::IsStandard(txout.scriptPubKey, whichType)) {
            reason = "scriptpubkey";
            return false;
        }

        if (whichType == TX_NULL_DATA)
            nDataOut++;
        else if ((whichType == TX_MULTISIG) && (!fIsBareMultisigStd)) {
            reason = "bare-multisig";
            return false;
        } else if (txout.IsDust(::minRelayTxFee)) {
            reason = "dust";
            return false;
        }
    }

    // only one OP_RETURN txout is permitted
    if (nDataOut > 1) {
        reason = "multi-op-return";
        return false;
    }

    return true;
}

bool IsFinalTx(const CTransaction &tx, int nBlockHeight, int64_t nBlockTime)
{
    AssertLockHeld(cs_main);
    // Time based nLockTime implemented in 0.1.6
    if (tx.nLockTime == 0)
        return true;
    if (nBlockHeight == 0)
        nBlockHeight = chainActive.Height();
    if (nBlockTime == 0)
        nBlockTime = GetAdjustedTime();
    if ((int64_t)tx.nLockTime < ((int64_t)tx.nLockTime < LOCKTIME_THRESHOLD ? (int64_t)nBlockHeight : nBlockTime))
        return true;
    BOOST_FOREACH(const CTxIn& txin, tx.vin)
        if (!txin.IsFinal())
            return false;
    return true;
}

/**
 * Check transaction inputs to mitigate two
 * potential denial-of-service attacks:
 * 
 * 1. scriptSigs with extra data stuffed into them,
 *    not consumed by scriptPubKey (or P2SH script)
 * 2. P2SH scripts with a crazy number of expensive
 *    CHECKSIG/CHECKMULTISIG operations
 */
bool AreInputsStandard(const CTransaction& tx, const CCoinsViewCache& mapInputs)
{
    if (tx.IsCoinBase())
        return true; // Coinbases don't use vin normally

    for (unsigned int i = 0; i < tx.vin.size(); i++)
    {
        const CTxOut& prev = mapInputs.GetOutputFor(tx.vin[i]);

        vector<vector<unsigned char> > vSolutions;
        txnouttype whichType;
        // get the scriptPubKey corresponding to this input:
        const CScript& prevScript = prev.scriptPubKey;
        if (!Solver(prevScript, whichType, vSolutions))
            return false;
        int nArgsExpected = ScriptSigArgsExpected(whichType, vSolutions);
        if (nArgsExpected < 0)
            return false;

        // Transactions with extra stuff in their scriptSigs are
        // non-standard. Note that this EvalScript() call will
        // be quick, because if there are any operations
        // beside "push data" in the scriptSig
        // IsStandard() will have already returned false
        // and this method isn't called.
        vector<vector<unsigned char> > stack;
        if (!EvalScript(stack, tx.vin[i].scriptSig, SCRIPT_VERIFY_NONE, BaseSignatureChecker()))
            return false;

        if (whichType == TX_SCRIPTHASH)
        {
            if (stack.empty())
                return false;
            CScript subscript(stack.back().begin(), stack.back().end());
            vector<vector<unsigned char> > vSolutions2;
            txnouttype whichType2;
            if (Solver(subscript, whichType2, vSolutions2))
            {
                int tmpExpected = ScriptSigArgsExpected(whichType2, vSolutions2);
                if (tmpExpected < 0)
                    return false;
                nArgsExpected += tmpExpected;
            }
            else
            {
                // Any other Script with less than 15 sigops OK:
                unsigned int sigops = subscript.GetSigOpCount(true);
                // ... extra data left on the stack after execution is OK, too:
                return (sigops <= MAX_P2SH_SIGOPS);
            }
        }

        if (stack.size() != (unsigned int)nArgsExpected)
            return false;
    }

    return true;
}

unsigned int GetLegacySigOpCount(const CTransaction& tx)
{
    unsigned int nSigOps = 0;
    BOOST_FOREACH(const CTxIn& txin, tx.vin)
    {
        nSigOps += txin.scriptSig.GetSigOpCount(false);
    }
    BOOST_FOREACH(const CTxOut& txout, tx.vout)
    {
        nSigOps += txout.scriptPubKey.GetSigOpCount(false);
    }
    return nSigOps;
}

unsigned int GetP2SHSigOpCount(const CTransaction& tx, const CCoinsViewCache& inputs)
{
    if (tx.IsCoinBase())
        return 0;

    unsigned int nSigOps = 0;
    for (unsigned int i = 0; i < tx.vin.size(); i++)
    {
        const CTxOut &prevout = inputs.GetOutputFor(tx.vin[i]);
        if (prevout.scriptPubKey.IsPayToScriptHash(true))
            nSigOps += prevout.scriptPubKey.GetSigOpCount(tx.vin[i].scriptSig);
    }
    return nSigOps;
}








bool CheckTransaction(const CTransaction& tx, CValidationState &state)
{
    // Basic checks that don't depend on any context
    if (tx.vin.empty())
        return state.DoS(10, error("CheckTransaction() : vin empty"),
                         REJECT_INVALID, "bad-txns-vin-empty");
    if (tx.vout.empty())
        return state.DoS(10, error("CheckTransaction() : vout empty"),
                         REJECT_INVALID, "bad-txns-vout-empty");
    // Size limits
    if (::GetSerializeSize(tx, SER_NETWORK, PROTOCOL_VERSION) > MAX_BLOCK_SIZE)
        return state.DoS(100, error("CheckTransaction() : size limits failed"),
                         REJECT_INVALID, "bad-txns-oversize");

    // Check for negative or overflow output values
    CAmount nValueOut = 0;
    BOOST_FOREACH(const CTxOut& txout, tx.vout)
    {
        if (txout.nValue < 0)
            return state.DoS(100, error("CheckTransaction() : txout.nValue negative"),
                             REJECT_INVALID, "bad-txns-vout-negative");
        if (txout.nValue > MAX_MONEY)
            return state.DoS(100, error("CheckTransaction() : txout.nValue too high"),
                             REJECT_INVALID, "bad-txns-vout-toolarge");
        nValueOut += txout.nValue;
        if (!MoneyRange(nValueOut))
            return state.DoS(100, error("CheckTransaction() : txout total out of range"),
                             REJECT_INVALID, "bad-txns-txouttotal-toolarge");
    }

    // Check for duplicate inputs
    set<COutPoint> vInOutPoints;
    BOOST_FOREACH(const CTxIn& txin, tx.vin)
    {
        if (vInOutPoints.count(txin.prevout))
            return state.DoS(100, error("CheckTransaction() : duplicate inputs"),
                             REJECT_INVALID, "bad-txns-inputs-duplicate");
        vInOutPoints.insert(txin.prevout);
    }

    if (tx.IsCoinBase())
    {
        if (tx.vin[0].scriptSig.size() < 2 || tx.vin[0].scriptSig.size() > 100)
            return state.DoS(100, error("CheckTransaction() : coinbase script size"),
                             REJECT_INVALID, "bad-cb-length");
    }
    else
    {
        BOOST_FOREACH(const CTxIn& txin, tx.vin)
            if (txin.prevout.IsNull())
                return state.DoS(10, error("CheckTransaction() : prevout is null"),
                                 REJECT_INVALID, "bad-txns-prevout-null");
    }

    return true;
}

CAmount GetMinRelayFee(const CTransaction& tx, unsigned int nBytes, bool fAllowFree)
{
    {
        LOCK(mempool.cs);
        uint256 hash = tx.GetHash();
        double dPriorityDelta = 0;
        CAmount nFeeDelta = 0;
        mempool.ApplyDeltas(hash, dPriorityDelta, nFeeDelta);
        if (dPriorityDelta > 0 || nFeeDelta > 0)
            return 0;
    }

    CAmount nMinFee = ::minRelayTxFee.GetFee(nBytes);

    if (fAllowFree)
    {
        // There is a free transaction area in blocks created by most miners,
        // * If we are relaying we allow transactions up to DEFAULT_BLOCK_PRIORITY_SIZE - 1000
        //   to be considered to fall into this category. We don't want to encourage sending
        //   multiple transactions instead of one big transaction to avoid fees.
        if (nBytes < (DEFAULT_BLOCK_PRIORITY_SIZE - 1000))
            nMinFee = 0;
    }

    if (!MoneyRange(nMinFee))
        nMinFee = MAX_MONEY;
    return nMinFee;
}


bool AcceptToMemoryPool(CTxMemPool& pool, CValidationState &state, const CTransaction &tx, bool fLimitFree,
                        bool* pfMissingInputs, bool fRejectInsaneFee)
{
    AssertLockHeld(cs_main);
    if (pfMissingInputs)
        *pfMissingInputs = false;

    if (!CheckTransaction(tx, state))
        return error("AcceptToMemoryPool: CheckTransaction failed");

    // Coinbase is only valid in a block, not as a loose transaction
    if (tx.IsCoinBase())
        return state.DoS(100, error("AcceptToMemoryPool: coinbase as individual tx"),
                         REJECT_INVALID, "coinbase");

    // Rather not work on nonstandard transactions (unless -testnet/-regtest)
    string reason;
    if (Params().RequireStandard() && !IsStandardTx(tx, reason))
        return state.DoS(0,
                         error("AcceptToMemoryPool : nonstandard transaction: %s", reason),
                         REJECT_NONSTANDARD, reason);

    // Only accept nLockTime-using transactions that can be mined in the next
    // block; we don't want our mempool filled up with transactions that can't
    // be mined yet.
    //
    // However, IsFinalTx() is confusing... Without arguments, it uses
    // chainActive.Height() to evaluate nLockTime; when a block is accepted,
    // chainActive.Height() is set to the value of nHeight in the block.
    // However, when IsFinalTx() is called within CBlock::AcceptBlock(), the
    // height of the block *being* evaluated is what is used. Thus if we want
    // to know if a transaction can be part of the *next* block, we need to
    // call IsFinalTx() with one more than chainActive.Height().
    //
    // Timestamps on the other hand don't get any special treatment, because we
    // can't know what timestamp the next block will have, and there aren't
    // timestamp applications where it matters.
    if (!IsFinalTx(tx, chainActive.Height() + 1))
        return state.DoS(0,
                         error("AcceptToMemoryPool : non-final"),
                         REJECT_NONSTANDARD, "non-final");

    // is it already in the memory pool?
    uint256 hash = tx.GetHash();
    if (pool.exists(hash))
        return false;

    // Check for conflicts with in-memory transactions
    {
    LOCK(pool.cs); // protect pool.mapNextTx
    for (unsigned int i = 0; i < tx.vin.size(); i++)
    {
        COutPoint outpoint = tx.vin[i].prevout;
        if (pool.mapNextTx.count(outpoint))
        {
            // Disable replacement feature for now
            return false;
        }
    }

    if (!pool.checkNameOps(tx))
        return false;
    }

    {
        CCoinsView dummy;
        CCoinsViewCache view(&dummy);

        CAmount nValueIn = 0;
        {
        LOCK(pool.cs);
        CCoinsViewMemPool viewMemPool(pcoinsTip, pool);
        view.SetBackend(viewMemPool);

        // do we already have it?
        if (view.HaveCoins(hash))
            return false;

        // do all inputs exist?
        // Note that this does not check for the presence of actual outputs (see the next check for that),
        // only helps filling in pfMissingInputs (to determine missing vs spent).
        BOOST_FOREACH(const CTxIn txin, tx.vin) {
            if (!view.HaveCoins(txin.prevout.hash)) {
                if (pfMissingInputs)
                    *pfMissingInputs = true;
                return false;
            }
        }

        // are the actual inputs available?
        if (!view.HaveInputs(tx))
            return state.Invalid(error("AcceptToMemoryPool : inputs already spent"),
                                 REJECT_DUPLICATE, "bad-txns-inputs-spent");

        // Bring the best block into scope
        view.GetBestBlock();

        nValueIn = view.GetValueIn(tx);

        // we have all inputs cached now, so switch back to dummy, so we don't need to keep lock on mempool
        view.SetBackend(dummy);
        }

        // Check for non-standard pay-to-script-hash in inputs
        if (Params().RequireStandard() && !AreInputsStandard(tx, view))
            return error("AcceptToMemoryPool: nonstandard transaction input");

        // Check that the transaction doesn't have an excessive number of
        // sigops, making it impossible to mine. Since the coinbase transaction
        // itself can contain sigops MAX_STANDARD_TX_SIGOPS is less than
        // MAX_BLOCK_SIGOPS; we still consider this an invalid rather than
        // merely non-standard transaction.
        unsigned int nSigOps = GetLegacySigOpCount(tx);
        nSigOps += GetP2SHSigOpCount(tx, view);
        if (nSigOps > MAX_STANDARD_TX_SIGOPS)
            return state.DoS(0,
                             error("AcceptToMemoryPool : too many sigops %s, %d > %d",
                                   hash.ToString(), nSigOps, MAX_STANDARD_TX_SIGOPS),
                             REJECT_NONSTANDARD, "bad-txns-too-many-sigops");

        CAmount nValueOut = tx.GetValueOut();
        CAmount nFees = nValueIn-nValueOut;
        double dPriority = view.GetPriority(tx, chainActive.Height());

        CTxMemPoolEntry entry(tx, nFees, GetTime(), dPriority, chainActive.Height());
        unsigned int nSize = entry.GetTxSize();

        // Don't accept it if it can't get into a block
        CAmount txMinFee = GetMinRelayFee(tx, nSize, true);
        if (fLimitFree && nFees < txMinFee)
            return state.DoS(0, error("AcceptToMemoryPool : not enough fees %s, %d < %d",
                                      hash.ToString(), nFees, txMinFee),
                             REJECT_INSUFFICIENTFEE, "insufficient fee");

        // Require that free transactions have sufficient priority to be mined in the next block.
        if (GetBoolArg("-relaypriority", true) && nFees < ::minRelayTxFee.GetFee(nSize) && !AllowFree(view.GetPriority(tx, chainActive.Height() + 1))) {
            return state.DoS(0, false, REJECT_INSUFFICIENTFEE, "insufficient priority");
        }

        // Continuously rate-limit free (really, very-low-fee) transactions
        // This mitigates 'penny-flooding' -- sending thousands of free transactions just to
        // be annoying or make others' transactions take longer to confirm.
        if (fLimitFree && nFees < ::minRelayTxFee.GetFee(nSize))
        {
            static CCriticalSection csFreeLimiter;
            static double dFreeCount;
            static int64_t nLastTime;
            int64_t nNow = GetTime();

            LOCK(csFreeLimiter);

            // Use an exponentially decaying ~10-minute window:
            dFreeCount *= pow(1.0 - 1.0/600.0, (double)(nNow - nLastTime));
            nLastTime = nNow;
            // -limitfreerelay unit is thousand-bytes-per-minute
            // At default rate it would take over a month to fill 1GB
            if (dFreeCount >= GetArg("-limitfreerelay", 15)*10*1000)
                return state.DoS(0, error("AcceptToMemoryPool : free transaction rejected by rate limiter"),
                                 REJECT_INSUFFICIENTFEE, "rate limited free transaction");
            LogPrint("mempool", "Rate limit dFreeCount: %g => %g\n", dFreeCount, dFreeCount+nSize);
            dFreeCount += nSize;
        }

        if (fRejectInsaneFee && nFees > ::minRelayTxFee.GetFee(nSize) * 10000)
            return error("AcceptToMemoryPool: insane fees %s, %d > %d",
                         hash.ToString(),
                         nFees, ::minRelayTxFee.GetFee(nSize) * 10000);

        // Check against previous transactions
        // This is done last to help prevent CPU exhaustion denial-of-service attacks.
<<<<<<< HEAD
        if (!CheckInputs(tx, state, view, true, STANDARD_SCRIPT_VERIFY_FLAGS, true, MEMPOOL_HEIGHT))
=======
        if (!CheckInputs(tx, state, view, true, STANDARD_SCRIPT_VERIFY_FLAGS | SCRIPT_VERIFY_NAMES_MEMPOOL, true))
>>>>>>> c5453707
        {
            return error("AcceptToMemoryPool: ConnectInputs failed %s", hash.ToString());
        }

        // Check again against just the consensus-critical mandatory script
        // verification flags, in case of bugs in the standard flags that cause
        // transactions to pass as valid when they're actually invalid. For
        // instance the STRICTENC flag was incorrectly allowing certain
        // CHECKSIG NOT scripts to pass, even though they were invalid.
        //
        // There is a similar check in CreateNewBlock() to prevent creating
        // invalid blocks, however allowing such transactions into the mempool
        // can be exploited as a DoS attack.
        //
        // Namecoin actually allows some scripts into the mempool that would
        // not (yet) be valid in a block, namely premature NAME_FIRSTUPDATE's.
        // Thus add the mempool-flag here.
        const unsigned flags
          = MANDATORY_SCRIPT_VERIFY_FLAGS | SCRIPT_VERIFY_NAMES_MEMPOOL;
        if (!CheckInputs(tx, state, view, true, flags, true))
        {
            return error("AcceptToMemoryPool: BUG! PLEASE REPORT THIS! ConnectInputs failed against MANDATORY but not STANDARD flags %s", hash.ToString());
        }

        // Store transaction in memory
        pool.addUnchecked(hash, entry);
    }

    SyncWithWallets(tx, NULL);

    return true;
}

/** Return transaction in tx, and if it was found inside a block, its hash is placed in hashBlock */
bool GetTransaction(const uint256 &hash, CTransaction &txOut, uint256 &hashBlock, bool fAllowSlow)
{
    CBlockIndex *pindexSlow = NULL;
    {
        LOCK(cs_main);
        {
            if (mempool.lookup(hash, txOut))
            {
                return true;
            }
        }

        if (fTxIndex) {
            CDiskTxPos postx;
            if (pblocktree->ReadTxIndex(hash, postx)) {
                CAutoFile file(OpenBlockFile(postx, true), SER_DISK, CLIENT_VERSION);
                if (file.IsNull())
                    return error("%s: OpenBlockFile failed", __func__);
                CBlockHeader header;
                try {
                    file >> header;
                    fseek(file.Get(), postx.nTxOffset, SEEK_CUR);
                    file >> txOut;
                } catch (const std::exception& e) {
                    return error("%s : Deserialize or I/O error - %s", __func__, e.what());
                }
                hashBlock = header.GetHash();
                if (txOut.GetHash() != hash)
                    return error("%s : txid mismatch", __func__);
                return true;
            }
        }

        if (fAllowSlow) { // use coin database to locate block that contains transaction, and scan it
            int nHeight = -1;
            {
                CCoinsViewCache &view = *pcoinsTip;
                const CCoins* coins = view.AccessCoins(hash);
                if (coins)
                    nHeight = coins->nHeight;
            }
            if (nHeight > 0)
                pindexSlow = chainActive[nHeight];
        }
    }

    if (pindexSlow) {
        CBlock block;
        if (ReadBlockFromDisk(block, pindexSlow)) {
            BOOST_FOREACH(const CTransaction &tx, block.vtx) {
                if (tx.GetHash() == hash) {
                    txOut = tx;
                    hashBlock = pindexSlow->GetBlockHash();
                    return true;
                }
            }
        }
    }

    return false;
}






//////////////////////////////////////////////////////////////////////////////
//
// CBlock and CBlockIndex
//

bool CheckProofOfWork(const CBlockHeader& block)
{
    /* Except for legacy blocks with full version 1, ensure that
       the chain ID is correct.  Legacy blocks are not allowed since
       the merge-mining start, which is checked in AcceptBlockHeader
       where the height is known.  */
    if (!block.nVersion.IsLegacy() && Params().StrictChainId()
        && block.nVersion.GetChainId() != Params().AuxpowChainId())
        return error("%s : block does not have our chain ID", __func__);

    /* If there is no auxpow, just check the block hash.  */
    if (!block.auxpow)
    {
        if (block.nVersion.IsAuxpow())
            return error("%s : no auxpow on block with auxpow version",
                         __func__);

        if (!CheckProofOfWork(block.GetHash(), block.nBits))
            return error("%s : non-AUX proof of work failed", __func__);

        return true;
    }

    /* We have auxpow.  Check it.  */

    if (!block.nVersion.IsAuxpow())
        return error("%s : auxpow on block with non-auxpow version", __func__);

    /* Temporary check:  Disallow parent blocks with auxpow version.  This is
       for compatibility with the old client.  */
    /* FIXME: Remove this check with a hardfork later on.  */
    if (block.auxpow->getParentBlock().nVersion.IsAuxpow())
        return error("%s : auxpow parent block has auxpow version", __func__);

    if (!block.auxpow->check(block.GetHash(), block.nVersion.GetChainId()))
        return error("%s : AUX POW is not valid", __func__);
    if (!CheckProofOfWork(block.auxpow->getParentBlockHash(), block.nBits))
        return error("%s : AUX proof of work failed", __func__);

    return true;
}

bool WriteBlockToDisk(CBlock& block, CDiskBlockPos& pos)
{
    // Open history file to append
    CAutoFile fileout(OpenBlockFile(pos), SER_DISK, CLIENT_VERSION);
    if (fileout.IsNull())
        return error("WriteBlockToDisk : OpenBlockFile failed");

    // Write index header
    unsigned int nSize = fileout.GetSerializeSize(block);
    fileout << FLATDATA(Params().MessageStart()) << nSize;

    // Write block
    long fileOutPos = ftell(fileout.Get());
    if (fileOutPos < 0)
        return error("WriteBlockToDisk : ftell failed");
    pos.nPos = (unsigned int)fileOutPos;
    fileout << block;

    return true;
}

/* Generic implementation of block reading that can handle
   both a block and its header.  */

template<typename T>
static bool ReadBlockOrHeader(T& block, const CDiskBlockPos& pos)
{
    block.SetNull();

    // Open history file to read
    CAutoFile filein(OpenBlockFile(pos, true), SER_DISK, CLIENT_VERSION);
    if (filein.IsNull())
        return error("ReadBlockFromDisk : OpenBlockFile failed");

    // Read block
    try {
        filein >> block;
    }
    catch (const std::exception& e) {
        return error("%s : Deserialize or I/O error - %s", __func__, e.what());
    }

    // Check the header
    if (!CheckProofOfWork(block))
        return error("ReadBlockFromDisk : Errors in block header");

    return true;
}

template<typename T>
static bool ReadBlockOrHeader(T& block, const CBlockIndex* pindex)
{
    if (!ReadBlockOrHeader(block, pindex->GetBlockPos()))
        return false;
    if (block.GetHash() != pindex->GetBlockHash())
        return error("%s : GetHash() doesn't match index", __func__);
    return true;
}

bool ReadBlockFromDisk(CBlock& block, const CDiskBlockPos& pos)
{
    return ReadBlockOrHeader(block, pos);
}

bool ReadBlockFromDisk(CBlock& block, const CBlockIndex* pindex)
{
    return ReadBlockOrHeader(block, pindex);
}

bool ReadBlockHeaderFromDisk(CBlockHeader& block, const CBlockIndex* pindex)
{
    return ReadBlockOrHeader(block, pindex);
}

CAmount GetBlockValue(int nHeight, const CAmount& nFees)
{
    CAmount nSubsidy = 50 * COIN;
    int halvings = nHeight / Params().SubsidyHalvingInterval();

    // Force block reward to zero when right shift is undefined.
    if (halvings >= 64)
        return nFees;

    // Subsidy is cut in half every 210,000 blocks which will occur approximately every 4 years.
    nSubsidy >>= halvings;

    return nSubsidy + nFees;
}

bool IsInitialBlockDownload()
{
    LOCK(cs_main);
    if (fImporting || fReindex || chainActive.Height() < Checkpoints::GetTotalBlocksEstimate())
        return true;
    static bool lockIBDState = false;
    if (lockIBDState)
        return false;
    bool state = (chainActive.Height() < pindexBestHeader->nHeight - 24 * 6 ||
            pindexBestHeader->GetBlockTime() < GetTime() - 24 * 60 * 60);
    if (!state)
        lockIBDState = true;
    return state;
}

bool fLargeWorkForkFound = false;
bool fLargeWorkInvalidChainFound = false;
CBlockIndex *pindexBestForkTip = NULL, *pindexBestForkBase = NULL;

void CheckForkWarningConditions()
{
    AssertLockHeld(cs_main);
    // Before we get past initial download, we cannot reliably alert about forks
    // (we assume we don't get stuck on a fork before the last checkpoint)
    if (IsInitialBlockDownload())
        return;

    // If our best fork is no longer within 72 blocks (+/- 12 hours if no one mines it)
    // of our head, drop it
    if (pindexBestForkTip && chainActive.Height() - pindexBestForkTip->nHeight >= 72)
        pindexBestForkTip = NULL;

    if (pindexBestForkTip || (pindexBestInvalid && pindexBestInvalid->nChainWork > chainActive.Tip()->nChainWork + (GetBlockProof(*chainActive.Tip()) * 6)))
    {
        if (!fLargeWorkForkFound && pindexBestForkBase)
        {
            std::string warning = std::string("'Warning: Large-work fork detected, forking after block ") +
                pindexBestForkBase->phashBlock->ToString() + std::string("'");
            CAlert::Notify(warning, true);
        }
        if (pindexBestForkTip && pindexBestForkBase)
        {
            LogPrintf("CheckForkWarningConditions: Warning: Large valid fork found\n  forking the chain at height %d (%s)\n  lasting to height %d (%s).\nChain state database corruption likely.\n",
                   pindexBestForkBase->nHeight, pindexBestForkBase->phashBlock->ToString(),
                   pindexBestForkTip->nHeight, pindexBestForkTip->phashBlock->ToString());
            fLargeWorkForkFound = true;
        }
        else
        {
            LogPrintf("CheckForkWarningConditions: Warning: Found invalid chain at least ~6 blocks longer than our best chain.\nChain state database corruption likely.\n");
            fLargeWorkInvalidChainFound = true;
        }
    }
    else
    {
        fLargeWorkForkFound = false;
        fLargeWorkInvalidChainFound = false;
    }
}

void CheckForkWarningConditionsOnNewFork(CBlockIndex* pindexNewForkTip)
{
    AssertLockHeld(cs_main);
    // If we are on a fork that is sufficiently large, set a warning flag
    CBlockIndex* pfork = pindexNewForkTip;
    CBlockIndex* plonger = chainActive.Tip();
    while (pfork && pfork != plonger)
    {
        while (plonger && plonger->nHeight > pfork->nHeight)
            plonger = plonger->pprev;
        if (pfork == plonger)
            break;
        pfork = pfork->pprev;
    }

    // We define a condition which we should warn the user about as a fork of at least 7 blocks
    // who's tip is within 72 blocks (+/- 12 hours if no one mines it) of ours
    // We use 7 blocks rather arbitrarily as it represents just under 10% of sustained network
    // hash rate operating on the fork.
    // or a chain that is entirely longer than ours and invalid (note that this should be detected by both)
    // We define it this way because it allows us to only store the highest fork tip (+ base) which meets
    // the 7-block condition and from this always have the most-likely-to-cause-warning fork
    if (pfork && (!pindexBestForkTip || (pindexBestForkTip && pindexNewForkTip->nHeight > pindexBestForkTip->nHeight)) &&
            pindexNewForkTip->nChainWork - pfork->nChainWork > (GetBlockProof(*pfork) * 7) &&
            chainActive.Height() - pindexNewForkTip->nHeight < 72)
    {
        pindexBestForkTip = pindexNewForkTip;
        pindexBestForkBase = pfork;
    }

    CheckForkWarningConditions();
}

// Requires cs_main.
void Misbehaving(NodeId pnode, int howmuch)
{
    if (howmuch == 0)
        return;

    CNodeState *state = State(pnode);
    if (state == NULL)
        return;

    state->nMisbehavior += howmuch;
    int banscore = GetArg("-banscore", 100);
    if (state->nMisbehavior >= banscore && state->nMisbehavior - howmuch < banscore)
    {
        LogPrintf("Misbehaving: %s (%d -> %d) BAN THRESHOLD EXCEEDED\n", state->name, state->nMisbehavior-howmuch, state->nMisbehavior);
        state->fShouldBan = true;
    } else
        LogPrintf("Misbehaving: %s (%d -> %d)\n", state->name, state->nMisbehavior-howmuch, state->nMisbehavior);
}

void static InvalidChainFound(CBlockIndex* pindexNew)
{
    if (!pindexBestInvalid || pindexNew->nChainWork > pindexBestInvalid->nChainWork)
        pindexBestInvalid = pindexNew;

    LogPrintf("InvalidChainFound: invalid block=%s  height=%d  log2_work=%.8g  date=%s\n",
      pindexNew->GetBlockHash().ToString(), pindexNew->nHeight,
      log(pindexNew->nChainWork.getdouble())/log(2.0), DateTimeStrFormat("%Y-%m-%d %H:%M:%S",
      pindexNew->GetBlockTime()));
    LogPrintf("InvalidChainFound:  current best=%s  height=%d  log2_work=%.8g  date=%s\n",
      chainActive.Tip()->GetBlockHash().ToString(), chainActive.Height(), log(chainActive.Tip()->nChainWork.getdouble())/log(2.0),
      DateTimeStrFormat("%Y-%m-%d %H:%M:%S", chainActive.Tip()->GetBlockTime()));
    CheckForkWarningConditions();
}

void static InvalidBlockFound(CBlockIndex *pindex, const CValidationState &state) {
    int nDoS = 0;
    if (state.IsInvalid(nDoS)) {
        std::map<uint256, NodeId>::iterator it = mapBlockSource.find(pindex->GetBlockHash());
        if (it != mapBlockSource.end() && State(it->second)) {
            CBlockReject reject = {state.GetRejectCode(), state.GetRejectReason().substr(0, MAX_REJECT_MESSAGE_LENGTH), pindex->GetBlockHash()};
            State(it->second)->rejects.push_back(reject);
            if (nDoS > 0)
                Misbehaving(it->second, nDoS);
        }
    }
    if (!state.CorruptionPossible()) {
        pindex->nStatus |= BLOCK_FAILED_VALID;
        setDirtyBlockIndex.insert(pindex);
        setBlockIndexCandidates.erase(pindex);
        InvalidChainFound(pindex);
    }
}

void UpdateCoins(const CTransaction& tx, CValidationState &state, CCoinsViewCache &inputs, CTxUndo &txundo, int nHeight)
{
    // mark inputs spent
    if (!tx.IsCoinBase()) {
        txundo.vprevout.reserve(tx.vin.size());
        BOOST_FOREACH(const CTxIn &txin, tx.vin) {
            CCoinsModifier coins = inputs.ModifyCoins(txin.prevout.hash);
            unsigned nPos = txin.prevout.n;

            if (nPos >= coins->vout.size() || coins->vout[nPos].IsNull())
                assert(false);
            // mark an outpoint spent, and construct undo information
            CTxInUndo undo;
            coins->Spend(nPos, &undo);
            txundo.vprevout.push_back(undo);
        }
    }

    // add outputs
    inputs.ModifyCoins(tx.GetHash())->FromTx(tx, nHeight);
}

void UpdateCoins(const CTransaction& tx, CValidationState &state, CCoinsViewCache &inputs, int nHeight)
{
    CTxUndo txundo;
    UpdateCoins(tx, state, inputs, txundo, nHeight);
}

bool CScriptCheck::operator()() {
    const CScript &scriptSig = ptxTo->vin[nIn].scriptSig;
    if (!VerifyScript(scriptSig, scriptPubKey, nFlags, CachingSignatureChecker(*ptxTo, nIn, cacheStore), &error)) {
        return ::error("CScriptCheck() : %s:%d VerifySignature failed: %s", ptxTo->GetHash().ToString(), nIn, ScriptErrorString(error));
    }
    return true;
}

bool CheckInputs(const CTransaction& tx, CValidationState &state, const CCoinsViewCache &inputs, bool fScriptChecks, unsigned int flags, bool cacheStore, unsigned nHeight, std::vector<CScriptCheck> *pvChecks)
{
    // While checking, GetBestBlock() refers to the parent block.
    // This is also true for mempool checks.
    const CBlockIndex *pindexPrev = mapBlockIndex.find(inputs.GetBestBlock())->second;
    const int nSpendHeight = pindexPrev->nHeight + 1;

    if (!tx.IsCoinBase())
    {
        if (pvChecks)
            pvChecks->reserve(tx.vin.size());

        // This doesn't trigger the DoS code on purpose; if it did, it would make it easier
        // for an attacker to attempt to split the network.
        if (!inputs.HaveInputs(tx))
            return state.Invalid(error("CheckInputs() : %s inputs unavailable", tx.GetHash().ToString()));

        CAmount nValueIn = 0;
        CAmount nFees = 0;
        for (unsigned int i = 0; i < tx.vin.size(); i++)
        {
            const COutPoint &prevout = tx.vin[i].prevout;
            const CCoins *coins = inputs.AccessCoins(prevout.hash);
            assert(coins);

            // If prev is coinbase, check that it's matured
            if (coins->IsCoinBase()) {
                if (nSpendHeight - coins->nHeight < COINBASE_MATURITY)
                    return state.Invalid(
                        error("CheckInputs() : tried to spend coinbase at depth %d", nSpendHeight - coins->nHeight),
                        REJECT_INVALID, "bad-txns-premature-spend-of-coinbase");
            }

            // Check for negative or overflow input values
            nValueIn += coins->vout[prevout.n].nValue;
            if (!MoneyRange(coins->vout[prevout.n].nValue) || !MoneyRange(nValueIn))
                return state.DoS(100, error("CheckInputs() : txin values out of range"),
                                 REJECT_INVALID, "bad-txns-inputvalues-outofrange");

        }

        if (nValueIn < tx.GetValueOut())
            return state.DoS(100, error("CheckInputs() : %s value in (%s) < value out (%s)",
                                        tx.GetHash().ToString(), FormatMoney(nValueIn), FormatMoney(tx.GetValueOut())),
                             REJECT_INVALID, "bad-txns-in-belowout");

        // Tally transaction fees
        CAmount nTxFee = nValueIn - tx.GetValueOut();
        if (nTxFee < 0)
            return state.DoS(100, error("CheckInputs() : %s nTxFee < 0", tx.GetHash().ToString()),
                             REJECT_INVALID, "bad-txns-fee-negative");
        nFees += nTxFee;
        if (!MoneyRange(nFees))
            return state.DoS(100, error("CheckInputs() : nFees out of range"),
                             REJECT_INVALID, "bad-txns-fee-outofrange");

        // The first loop above does all the inexpensive checks.
        // Only if ALL inputs pass do we perform expensive ECDSA signature checks.
        // Helps prevent CPU exhaustion attacks.

        // Skip ECDSA signature verification when connecting blocks
        // before the last block chain checkpoint. This is safe because block merkle hashes are
        // still computed and checked, and any change will be caught at the next checkpoint.
        if (fScriptChecks) {
            for (unsigned int i = 0; i < tx.vin.size(); i++) {
                const COutPoint &prevout = tx.vin[i].prevout;
                const CCoins* coins = inputs.AccessCoins(prevout.hash);
                assert(coins);

                // Verify signature
                CScriptCheck check(*coins, tx, i, flags, cacheStore);
                if (pvChecks) {
                    pvChecks->push_back(CScriptCheck());
                    check.swap(pvChecks->back());
                } else if (!check()) {
                    if (flags & STANDARD_NOT_MANDATORY_VERIFY_FLAGS) {
                        // Check whether the failure was caused by a
                        // non-mandatory script verification check, such as
                        // non-standard DER encodings or non-null dummy
                        // arguments; if so, don't trigger DoS protection to
                        // avoid splitting the network between upgraded and
                        // non-upgraded nodes.
                        CScriptCheck check(*coins, tx, i,
                                flags & ~STANDARD_NOT_MANDATORY_VERIFY_FLAGS, cacheStore);
                        if (check())
                            return state.Invalid(false, REJECT_NONSTANDARD, strprintf("non-mandatory-script-verify-flag (%s)", ScriptErrorString(check.GetScriptError())));
                    }
                    // Failures of other flags indicate a transaction that is
                    // invalid in new blocks, e.g. a invalid P2SH. We DoS ban
                    // such nodes as they are not following the protocol. That
                    // said during an upgrade careful thought should be taken
                    // as to the correct behavior - we may want to continue
                    // peering with non-upgraded nodes even after a soft-fork
                    // super-majority vote has passed.
                    return state.DoS(100,false, REJECT_INVALID, strprintf("mandatory-script-verify-flag-failed (%s)", ScriptErrorString(check.GetScriptError())));
                }
            }
        }
    }

<<<<<<< HEAD
    if (!CheckNameTransaction (tx, nHeight, inputs, state))
=======
    if (!CheckNameTransaction (tx, nSpendHeight, inputs, state, flags))
>>>>>>> c5453707
        return error ("CheckInputs: tx invalid for Namecoin");

    return true;
}

<<<<<<< HEAD
/**
 * Apply the undo operation of a CTxInUndo to the given chain state.
 * @param undo The undo object.
 * @param view The coins view to which to apply the changes.
 * @param out The out point that corresponds to the tx input.
 * @return True on success.
 */
bool ApplyTxInUndo(const CTxInUndo& undo, CCoinsViewCache& view, const COutPoint& out)
{
    bool fClean = true;

    CCoinsModifier coins = view.ModifyCoins(out.hash);
    if (undo.nHeight != 0) {
        // undo data contains height: this is the last output of the prevout tx being spent
        if (!coins->IsPruned())
            fClean = fClean && error("DisconnectBlock() : undo data overwriting existing transaction");
        coins->Clear();
        coins->fCoinBase = undo.fCoinBase;
        coins->nHeight = undo.nHeight;
        coins->nVersion = undo.nVersion;
    } else {
        if (coins->IsPruned())
            fClean = fClean && error("DisconnectBlock() : undo data adding output to missing transaction");
    }
    if (coins->IsAvailable(out.n))
        fClean = fClean && error("DisconnectBlock() : undo data overwriting existing output");
    if (coins->vout.size() < out.n+1)
        coins->vout.resize(out.n+1);
    coins->vout[out.n] = undo.txout;

=======
namespace {

bool UndoWriteToDisk(const CBlockUndo& blockundo, CDiskBlockPos& pos, const uint256& hashBlock)
{
    // Open history file to append
    CAutoFile fileout(OpenUndoFile(pos), SER_DISK, CLIENT_VERSION);
    if (fileout.IsNull())
        return error("%s : OpenUndoFile failed", __func__);

    // Write index header
    unsigned int nSize = fileout.GetSerializeSize(blockundo);
    fileout << FLATDATA(Params().MessageStart()) << nSize;

    // Write undo data
    long fileOutPos = ftell(fileout.Get());
    if (fileOutPos < 0)
        return error("%s : ftell failed", __func__);
    pos.nPos = (unsigned int)fileOutPos;
    fileout << blockundo;

    // calculate & write checksum
    CHashWriter hasher(SER_GETHASH, PROTOCOL_VERSION);
    hasher << hashBlock;
    hasher << blockundo;
    fileout << hasher.GetHash();

    return true;
}

bool UndoReadFromDisk(CBlockUndo& blockundo, const CDiskBlockPos& pos, const uint256& hashBlock)
{
    // Open history file to read
    CAutoFile filein(OpenUndoFile(pos, true), SER_DISK, CLIENT_VERSION);
    if (filein.IsNull())
        return error("%s : OpenBlockFile failed", __func__);

    // Read block
    uint256 hashChecksum;
    try {
        filein >> blockundo;
        filein >> hashChecksum;
    }
    catch (const std::exception& e) {
        return error("%s : Deserialize or I/O error - %s", __func__, e.what());
    }

    // Verify checksum
    CHashWriter hasher(SER_GETHASH, PROTOCOL_VERSION);
    hasher << hashBlock;
    hasher << blockundo;
    if (hashChecksum != hasher.GetHash())
        return error("%s : Checksum mismatch", __func__);

    return true;
}

} // anon namespace

/**
 * Apply the undo operation of a CTxInUndo to the given chain state.
 * @param undo The undo object.
 * @param view The coins view to which to apply the changes.
 * @param out The out point that corresponds to the tx input.
 * @return True on success.
 */
bool ApplyTxInUndo(const CTxInUndo& undo, CCoinsViewCache& view, const COutPoint& out)
{
    bool fClean = true;

    CCoinsModifier coins = view.ModifyCoins(out.hash);
    if (undo.nHeight != 0) {
        // undo data contains height: this is the last output of the prevout tx being spent
        if (!coins->IsPruned())
            fClean = fClean && error("DisconnectBlock() : undo data overwriting existing transaction");
        coins->Clear();
        coins->fCoinBase = undo.fCoinBase;
        coins->nHeight = undo.nHeight;
        coins->nVersion = undo.nVersion;
    } else {
        if (coins->IsPruned())
            fClean = fClean && error("DisconnectBlock() : undo data adding output to missing transaction");
    }
    if (coins->IsAvailable(out.n))
        fClean = fClean && error("DisconnectBlock() : undo data overwriting existing output");
    if (coins->vout.size() < out.n+1)
        coins->vout.resize(out.n+1);
    coins->vout[out.n] = undo.txout;

>>>>>>> c5453707
    return fClean;
}

bool DisconnectBlock(CBlock& block, CValidationState& state, CBlockIndex* pindex, CCoinsViewCache& view, std::set<valtype>& unexpiredNames, bool* pfClean)
{
    assert(pindex->GetBlockHash() == view.GetBestBlock());

    if (pfClean)
        *pfClean = false;

    bool fClean = true;

    CBlockUndo blockUndo;
    CDiskBlockPos pos = pindex->GetUndoPos();
    if (pos.IsNull())
        return error("DisconnectBlock() : no undo data available");
    if (!UndoReadFromDisk(blockUndo, pos, pindex->pprev->GetBlockHash()))
        return error("DisconnectBlock() : failure reading undo data");

    if (blockUndo.vtxundo.size() + 1 != block.vtx.size())
        return error("DisconnectBlock() : block and undo data inconsistent");

    /* Undo name expirations.  We use nHeight+1 here in sync with
       the call to ExpireNames, because that's the height at which a
       possible name_update could be (thus it counts for spendability
       of the name).  This is done first to match the order
       in which names are expired when connecting blocks.  */
    if (!UnexpireNames (pindex->nHeight + 1, blockUndo, view, unexpiredNames))
      fClean = false;

    // undo transactions in reverse order
    for (int i = block.vtx.size() - 1; i >= 0; i--) {
        const CTransaction &tx = block.vtx[i];
        uint256 hash = tx.GetHash();

        // Check that all outputs are available and match the outputs in the block itself
        // exactly.
        {
        CCoinsModifier outs = view.ModifyCoins(hash);
        outs->ClearUnspendable();

        CCoins outsBlock(tx, pindex->nHeight);
        // The CCoins serialization does not serialize negative numbers.
        // No network rules currently depend on the version here, so an inconsistency is harmless
        // but it must be corrected before txout nversion ever influences a network rule.
        if (outsBlock.nVersion < 0)
            outs->nVersion = outsBlock.nVersion;
        if (*outs != outsBlock)
        {
            /* This may be due to a historic bug.  For them, some names
               are marked immediately as unspendable.  They fail this check
               when undoing, thus ignore them here.  */
            CChainParams::BugType type;
            if (!Params ().IsHistoricBug (tx.GetHash (), pindex->nHeight, type) || type != CChainParams::BUG_FULLY_IGNORE)
                fClean = fClean && error("DisconnectBlock() : added transaction mismatch? database corrupted");
        }

        // remove outputs
        outs->Clear();
        }

        // restore inputs
        if (i > 0) { // not coinbases
            const CTxUndo &txundo = blockUndo.vtxundo[i-1];
            if (txundo.vprevout.size() != tx.vin.size())
                return error("DisconnectBlock() : transaction and undo data inconsistent");
            for (unsigned int j = tx.vin.size(); j-- > 0;) {
                const COutPoint &out = tx.vin[j].prevout;
                const CTxInUndo &undo = txundo.vprevout[j];
                if (!ApplyTxInUndo(undo, view, out))
                    fClean = false;
            }
        }
    }

    // undo name operations in reverse order
    std::vector<CNameTxUndo>::const_reverse_iterator nameUndoIter;
    for (nameUndoIter = blockUndo.vnameundo.rbegin ();
         nameUndoIter != blockUndo.vnameundo.rend (); ++nameUndoIter)
      nameUndoIter->apply (view);

<<<<<<< HEAD
    // undo name expirations
    if (!UnexpireNames (pindex->nHeight, blockUndo, view, unexpiredNames))
      fClean = false;

=======
>>>>>>> c5453707
    // move best block pointer to prevout block
    view.SetBestBlock(pindex->pprev->GetBlockHash());

    if (pfClean) {
        *pfClean = fClean;
        return true;
    }

    return fClean;
}

void static FlushBlockFile(bool fFinalize = false)
{
    LOCK(cs_LastBlockFile);

    CDiskBlockPos posOld(nLastBlockFile, 0);

    FILE *fileOld = OpenBlockFile(posOld);
    if (fileOld) {
        if (fFinalize)
            TruncateFile(fileOld, vinfoBlockFile[nLastBlockFile].nSize);
        FileCommit(fileOld);
        fclose(fileOld);
    }

    fileOld = OpenUndoFile(posOld);
    if (fileOld) {
        if (fFinalize)
            TruncateFile(fileOld, vinfoBlockFile[nLastBlockFile].nUndoSize);
        FileCommit(fileOld);
        fclose(fileOld);
    }
}

bool FindUndoPos(CValidationState &state, int nFile, CDiskBlockPos &pos, unsigned int nAddSize);

static CCheckQueue<CScriptCheck> scriptcheckqueue(128);

void ThreadScriptCheck() {
    RenameThread("bitcoin-scriptch");
    scriptcheckqueue.Thread();
}

static int64_t nTimeVerify = 0;
static int64_t nTimeConnect = 0;
static int64_t nTimeIndex = 0;
static int64_t nTimeCallbacks = 0;
static int64_t nTimeTotal = 0;

<<<<<<< HEAD
bool ConnectBlock(CBlock& block, CValidationState& state, CBlockIndex* pindex, CCoinsViewCache& view, std::set<valtype>& expiredNames, bool fJustCheck)
=======
bool ConnectBlock(const CBlock& block, CValidationState& state, CBlockIndex* pindex, CCoinsViewCache& view, std::set<valtype>& expiredNames, bool fJustCheck)
>>>>>>> c5453707
{
    AssertLockHeld(cs_main);
    // Check it again in case a previous version let a bad block in
    if (!CheckBlock(block, state, !fJustCheck, !fJustCheck))
        return false;

    // verify that the view's current state corresponds to the previous block
    uint256 hashPrevBlock = pindex->pprev == NULL ? uint256() : pindex->pprev->GetBlockHash();
    assert(hashPrevBlock == view.GetBestBlock());

    // Special case for the genesis block, skipping connection of its transactions
    // (its coinbase is unspendable)
    if (block.GetHash() == Params().HashGenesisBlock()) {
        if (!fJustCheck)
            view.SetBestBlock(pindex->GetBlockHash());
        return true;
    }

    bool fScriptChecks = pindex->nHeight >= Checkpoints::GetTotalBlocksEstimate();

    // Do not allow blocks that contain transactions which 'overwrite' older transactions,
    // unless those are already completely spent.
    // If such overwrites are allowed, coinbases and transactions depending upon those
    // can be duplicated to remove the ability to spend the first instance -- even after
    // being sent to another address.
    // See BIP30 and http://r6.ca/blog/20120206T005236Z.html for more information.
    // This logic is not necessary for memory pool transactions, as AcceptToMemoryPool
    // already refuses previously-known transaction ids entirely.
    // FIXME: Enable strict check after appropriate fork.
    bool fEnforceBIP30 = (!pindex->phashBlock) || // Enforce on CreateNewBlock invocations which don't have a hash.
                          !(true);
    if (fEnforceBIP30) {
        BOOST_FOREACH(const CTransaction& tx, block.vtx) {
            const CCoins* coins = view.AccessCoins(tx.GetHash());
            if (coins && !coins->IsPruned())
                return state.DoS(100, error("ConnectBlock() : tried to overwrite transaction"),
                                 REJECT_INVALID, "bad-txns-BIP30");
        }
    }

    // Disable strict BIP16 checks until we do a softfork for it
    // FIXME: Enable strict check in the future.
    const bool fStrictPayToScriptHash = false;

    unsigned int flags = fStrictPayToScriptHash ? SCRIPT_VERIFY_P2SH : SCRIPT_VERIFY_NONE;

    CBlockUndo blockundo;

    /* Remove expired names from the UTXO set.  They become permanently
       unspendable.  */
    if (!ExpireNames(pindex->nHeight, view, blockundo, expiredNames))
        return error("%s : ExpireNames failed", __func__);

    CCheckQueueControl<CScriptCheck> control(fScriptChecks && nScriptCheckThreads ? &scriptcheckqueue : NULL);

    int64_t nTimeStart = GetTimeMicros();
    CAmount nFees = 0;
    int nInputs = 0;
    unsigned int nSigOps = 0;
    CDiskTxPos pos(pindex->GetBlockPos(), GetSizeOfCompactSize(block.vtx.size()));
    std::vector<std::pair<uint256, CDiskTxPos> > vPos;
    vPos.reserve(block.vtx.size());
    blockundo.vtxundo.reserve(block.vtx.size() - 1);
    for (unsigned int i = 0; i < block.vtx.size(); i++)
    {
        const CTransaction &tx = block.vtx[i];

        nInputs += tx.vin.size();
        nSigOps += GetLegacySigOpCount(tx);
        if (nSigOps > MAX_BLOCK_SIGOPS)
            return state.DoS(100, error("ConnectBlock() : too many sigops"),
                             REJECT_INVALID, "bad-blk-sigops");

        if (!tx.IsCoinBase())
        {
            if (!view.HaveInputs(tx))
                return state.DoS(100, error("ConnectBlock() : inputs missing/spent"),
                                 REJECT_INVALID, "bad-txns-inputs-missingorspent");

            if (fStrictPayToScriptHash)
            {
                // Add in sigops done by pay-to-script-hash inputs;
                // this is to prevent a "rogue miner" from creating
                // an incredibly-expensive-to-validate block.
                nSigOps += GetP2SHSigOpCount(tx, view);
                if (nSigOps > MAX_BLOCK_SIGOPS)
                    return state.DoS(100, error("ConnectBlock() : too many sigops"),
                                     REJECT_INVALID, "bad-blk-sigops");
            }

            nFees += view.GetValueIn(tx)-tx.GetValueOut();

            std::vector<CScriptCheck> vChecks;
            if (!CheckInputs(tx, state, view, fScriptChecks, flags, false, pindex->nHeight, nScriptCheckThreads ? &vChecks : NULL))
                return false;
            control.Add(vChecks);
        }

        CTxUndo undoDummy;
        if (i > 0) {
            blockundo.vtxundo.push_back(CTxUndo());
        }
        UpdateCoins(tx, state, view, i == 0 ? undoDummy : blockundo.vtxundo.back(), pindex->nHeight);
        ApplyNameTransaction(tx, pindex->nHeight, view, blockundo);

        vPos.push_back(std::make_pair(tx.GetHash(), pos));
        pos.nTxOffset += ::GetSerializeSize(tx, SER_DISK, CLIENT_VERSION);
    }
    int64_t nTime1 = GetTimeMicros(); nTimeConnect += nTime1 - nTimeStart;
    LogPrint("bench", "      - Connect %u transactions: %.2fms (%.3fms/tx, %.3fms/txin) [%.2fs]\n", (unsigned)block.vtx.size(), 0.001 * (nTime1 - nTimeStart), 0.001 * (nTime1 - nTimeStart) / block.vtx.size(), nInputs <= 1 ? 0 : 0.001 * (nTime1 - nTimeStart) / (nInputs-1), nTimeConnect * 0.000001);

    if (block.vtx[0].GetValueOut() > GetBlockValue(pindex->nHeight, nFees))
        return state.DoS(100,
                         error("ConnectBlock() : coinbase pays too much (actual=%d vs limit=%d)",
                               block.vtx[0].GetValueOut(), GetBlockValue(pindex->nHeight, nFees)),
                               REJECT_INVALID, "bad-cb-amount");

    if (!control.Wait())
        return state.DoS(100, false);
    int64_t nTime2 = GetTimeMicros(); nTimeVerify += nTime2 - nTimeStart;
    LogPrint("bench", "    - Verify %u txins: %.2fms (%.3fms/txin) [%.2fs]\n", nInputs - 1, 0.001 * (nTime2 - nTimeStart), nInputs <= 1 ? 0 : 0.001 * (nTime2 - nTimeStart) / (nInputs-1), nTimeVerify * 0.000001);

    if (fJustCheck)
        return true;

    /* Remove expired names from the UTXO set.  They become permanently
       unspendable.  Note that we use nHeight+1 here because a possible
       spending transaction would be at least at that height.  This has
       to be done after checking the transactions themselves, because
       spending a name would still be valid in the current block.  */
    if (!ExpireNames(pindex->nHeight + 1, view, blockundo, expiredNames))
        return error("%s : ExpireNames failed", __func__);

    // Write undo information to disk
    if (pindex->GetUndoPos().IsNull() || !pindex->IsValid(BLOCK_VALID_SCRIPTS))
    {
        if (pindex->GetUndoPos().IsNull()) {
            CDiskBlockPos pos;
            if (!FindUndoPos(state, pindex->nFile, pos, ::GetSerializeSize(blockundo, SER_DISK, CLIENT_VERSION) + 40))
                return error("ConnectBlock() : FindUndoPos failed");
            if (!UndoWriteToDisk(blockundo, pos, pindex->pprev->GetBlockHash()))
                return state.Abort("Failed to write undo data");

            // update nUndoPos in block index
            pindex->nUndoPos = pos.nPos;
            pindex->nStatus |= BLOCK_HAVE_UNDO;
        }

        pindex->RaiseValidity(BLOCK_VALID_SCRIPTS);
        setDirtyBlockIndex.insert(pindex);
    }

    if (fTxIndex)
        if (!pblocktree->WriteTxIndex(vPos))
            return state.Abort("Failed to write transaction index");

    // add this block to the view's block chain
    view.SetBestBlock(pindex->GetBlockHash());

    int64_t nTime3 = GetTimeMicros(); nTimeIndex += nTime3 - nTime2;
    LogPrint("bench", "    - Index writing: %.2fms [%.2fs]\n", 0.001 * (nTime3 - nTime2), nTimeIndex * 0.000001);

    // Watch for changes to the previous coinbase transaction.
    static uint256 hashPrevBestCoinBase;
    g_signals.UpdatedTransaction(hashPrevBestCoinBase);
    hashPrevBestCoinBase = block.vtx[0].GetHash();

    int64_t nTime4 = GetTimeMicros(); nTimeCallbacks += nTime4 - nTime3;
    LogPrint("bench", "    - Callbacks: %.2fms [%.2fs]\n", 0.001 * (nTime4 - nTime3), nTimeCallbacks * 0.000001);

    return true;
}

enum FlushStateMode {
    FLUSH_STATE_IF_NEEDED,
    FLUSH_STATE_PERIODIC,
    FLUSH_STATE_ALWAYS
};

/**
 * Update the on-disk chain state.
 * The caches and indexes are flushed if either they're too large, forceWrite is set, or
 * fast is not set and it's been a while since the last write.
 */
bool static FlushStateToDisk(CValidationState &state, FlushStateMode mode) {
    LOCK(cs_main);
    static int64_t nLastWrite = 0;
    try {
    if ((mode == FLUSH_STATE_ALWAYS) ||
        ((mode == FLUSH_STATE_PERIODIC || mode == FLUSH_STATE_IF_NEEDED) && pcoinsTip->GetCacheSize() > nCoinCacheSize) ||
        (mode == FLUSH_STATE_PERIODIC && GetTimeMicros() > nLastWrite + DATABASE_WRITE_INTERVAL * 1000000)) {
        // Typical CCoins structures on disk are around 100 bytes in size.
        // Pushing a new one to the database can cause it to be written
        // twice (once in the log, and once in the tables). This is already
        // an overestimation, as most will delete an existing entry or
        // overwrite one. Still, use a conservative safety factor of 2.
        if (!CheckDiskSpace(100 * 2 * 2 * pcoinsTip->GetCacheSize()))
            return state.Error("out of disk space");
        // First make sure all block and undo data is flushed to disk.
        FlushBlockFile();
        // Then update all block file information (which may refer to block and undo files).
        {
            std::vector<std::pair<int, const CBlockFileInfo*> > vFiles;
            vFiles.reserve(setDirtyFileInfo.size());
            for (set<int>::iterator it = setDirtyFileInfo.begin(); it != setDirtyFileInfo.end(); ) {
                vFiles.push_back(make_pair(*it, &vinfoBlockFile[*it]));
                setDirtyFileInfo.erase(it++);
            }
            std::vector<const CBlockIndex*> vBlocks;
            vBlocks.reserve(setDirtyBlockIndex.size());
            for (set<CBlockIndex*>::iterator it = setDirtyBlockIndex.begin(); it != setDirtyBlockIndex.end(); ) {
                vBlocks.push_back(*it);
                setDirtyBlockIndex.erase(it++);
            }
            if (!pblocktree->WriteBatchSync(vFiles, nLastBlockFile, vBlocks)) {
                return state.Abort("Files to write to block index database");
            }
        }
        // Finally flush the chainstate (which may refer to block index entries).
        if (!pcoinsTip->Flush())
            return state.Abort("Failed to write to coin database");
        // Update best block in wallet (so we can detect restored wallets).
        if (mode != FLUSH_STATE_IF_NEEDED) {
            g_signals.SetBestChain(chainActive.GetLocator());
        }
        nLastWrite = GetTimeMicros();
    }
    } catch (const std::runtime_error& e) {
        return state.Abort(std::string("System error while flushing: ") + e.what());
    }
    return true;
}

void FlushStateToDisk() {
    CValidationState state;
    FlushStateToDisk(state, FLUSH_STATE_ALWAYS);
}

/** Update chainActive and related internal data structures. */
void static UpdateTip(CBlockIndex *pindexNew) {
    chainActive.SetTip(pindexNew);

    // New best block
    nTimeBestReceived = GetTime();
    mempool.AddTransactionsUpdated(1);

    LogPrintf("UpdateTip: new best=%s  height=%d  log2_work=%.8g  tx=%lu  date=%s progress=%f  cache=%u\n",
      chainActive.Tip()->GetBlockHash().ToString(), chainActive.Height(), log(chainActive.Tip()->nChainWork.getdouble())/log(2.0), (unsigned long)chainActive.Tip()->nChainTx,
      DateTimeStrFormat("%Y-%m-%d %H:%M:%S", chainActive.Tip()->GetBlockTime()),
      Checkpoints::GuessVerificationProgress(chainActive.Tip()), (unsigned int)pcoinsTip->GetCacheSize());

    cvBlockChange.notify_all();

    // Check the version of the last 100 blocks to see if we need to upgrade:
    static bool fWarned = false;
    if (!IsInitialBlockDownload() && !fWarned)
    {
        int nUpgraded = 0;
        const CBlockIndex* pindex = chainActive.Tip();
        for (int i = 0; i < 100 && pindex != NULL; i++)
        {
            if (pindex->nVersion.GetBaseVersion() > CBlock::CURRENT_VERSION)
                ++nUpgraded;
            pindex = pindex->pprev;
        }
        if (nUpgraded > 0)
            LogPrintf("SetBestChain: %d of last 100 blocks above version %d\n", nUpgraded, (int)CBlock::CURRENT_VERSION);
        if (nUpgraded > 100/2)
        {
            // strMiscWarning is read by GetWarnings(), called by Qt and the JSON-RPC code to warn the user:
            strMiscWarning = _("Warning: This version is obsolete, upgrade required!");
            CAlert::Notify(strMiscWarning, true);
            fWarned = true;
        }
    }
}

/** Disconnect chainActive's tip. */
bool static DisconnectTip(CValidationState &state) {
    CBlockIndex *pindexDelete = chainActive.Tip();
    assert(pindexDelete);
    mempool.check(pcoinsTip);
    CheckNameDB (true);
    // Read block from disk.
    CBlock block;
    if (!ReadBlockFromDisk(block, pindexDelete))
        return state.Abort("Failed to read block");
    // Apply the block atomically to the chain state.
    std::set<valtype> unexpiredNames;
    int64_t nStart = GetTimeMicros();
    {
        CCoinsViewCache view(pcoinsTip);
        if (!DisconnectBlock(block, state, pindexDelete, view, unexpiredNames))
            return error("DisconnectTip() : DisconnectBlock %s failed", pindexDelete->GetBlockHash().ToString());
        assert(view.Flush());
    }
    LogPrint("bench", "- Disconnect block: %.2fms\n", (GetTimeMicros() - nStart) * 0.001);
    // Write the chain state to disk, if necessary.
    if (!FlushStateToDisk(state, FLUSH_STATE_IF_NEEDED))
        return false;
    // Resurrect mempool transactions from the disconnected block.
    BOOST_FOREACH(const CTransaction &tx, block.vtx) {
        // ignore validation errors in resurrected transactions
        list<CTransaction> removed;
        CValidationState stateDummy;
        if (tx.IsCoinBase() || !AcceptToMemoryPool(mempool, stateDummy, tx, false, NULL))
            mempool.remove(tx, removed, true);
    }
<<<<<<< HEAD
=======
    mempool.removeCoinbaseSpends(pcoinsTip, pindexDelete->nHeight);
>>>>>>> c5453707
    // Fix the pool for conflicts due to unexpired names.
    list<CTransaction> txConflicted;
    mempool.removeUnexpireConflicts(unexpiredNames, txConflicted);
    mempool.check(pcoinsTip);
    // Update chainActive and related variables.
    UpdateTip(pindexDelete->pprev);
    CheckNameDB (true);
    // Tell wallet about transactions that went from mempool
    // to conflicted:
    BOOST_FOREACH(const CTransaction &tx, txConflicted) {
        SyncWithWallets(tx, NULL);
    }
    // Let wallets know transactions went from 1-confirmed to
    // 0-confirmed or conflicted:
    BOOST_FOREACH(const CTransaction &tx, block.vtx) {
        SyncWithWallets(tx, NULL);
    }
    return true;
}

static int64_t nTimeReadFromDisk = 0;
static int64_t nTimeConnectTotal = 0;
static int64_t nTimeFlush = 0;
static int64_t nTimeChainState = 0;
static int64_t nTimePostConnect = 0;

/** 
 * Connect a new block to chainActive. pblock is either NULL or a pointer to a CBlock
 * corresponding to pindexNew, to bypass loading it again from disk.
 */
bool static ConnectTip(CValidationState &state, CBlockIndex *pindexNew, CBlock *pblock) {
    assert(pindexNew->pprev == chainActive.Tip());
    mempool.check(pcoinsTip);
    CheckNameDB (true);
    // Read block from disk.
    int64_t nTime1 = GetTimeMicros();
    CBlock block;
    if (!pblock) {
        if (!ReadBlockFromDisk(block, pindexNew))
            return state.Abort("Failed to read block");
        pblock = &block;
    }
    // Apply the block atomically to the chain state.
    std::set<valtype> expiredNames;
    int64_t nTime2 = GetTimeMicros(); nTimeReadFromDisk += nTime2 - nTime1;
    int64_t nTime3;
    LogPrint("bench", "  - Load block from disk: %.2fms [%.2fs]\n", (nTime2 - nTime1) * 0.001, nTimeReadFromDisk * 0.000001);
    {
        CCoinsViewCache view(pcoinsTip);
        CInv inv(MSG_BLOCK, pindexNew->GetBlockHash());
        bool rv = ConnectBlock(*pblock, state, pindexNew, view, expiredNames);
        g_signals.BlockChecked(*pblock, state);
        if (!rv) {
            if (state.IsInvalid())
                InvalidBlockFound(pindexNew, state);
            return error("ConnectTip() : ConnectBlock %s failed", pindexNew->GetBlockHash().ToString());
        }
        mapBlockSource.erase(inv.hash);
        nTime3 = GetTimeMicros(); nTimeConnectTotal += nTime3 - nTime2;
        LogPrint("bench", "  - Connect total: %.2fms [%.2fs]\n", (nTime3 - nTime2) * 0.001, nTimeConnectTotal * 0.000001);
        assert(view.Flush());
    }
    int64_t nTime4 = GetTimeMicros(); nTimeFlush += nTime4 - nTime3;
    LogPrint("bench", "  - Flush: %.2fms [%.2fs]\n", (nTime4 - nTime3) * 0.001, nTimeFlush * 0.000001);
    // Write the chain state to disk, if necessary.
    if (!FlushStateToDisk(state, FLUSH_STATE_IF_NEEDED))
        return false;
    int64_t nTime5 = GetTimeMicros(); nTimeChainState += nTime5 - nTime4;
    LogPrint("bench", "  - Writing chainstate: %.2fms [%.2fs]\n", (nTime5 - nTime4) * 0.001, nTimeChainState * 0.000001);
    // Remove conflicting transactions from the mempool.
    list<CTransaction> txConflicted;
    mempool.removeForBlock(pblock->vtx, pindexNew->nHeight, txConflicted);
    mempool.removeExpireConflicts(expiredNames, txConflicted);
    mempool.check(pcoinsTip);
    // Update chainActive & related variables.
    UpdateTip(pindexNew);
    CheckNameDB (false);
    // Tell wallet about transactions that went from mempool
    // to conflicted:
    BOOST_FOREACH(const CTransaction &tx, txConflicted) {
        SyncWithWallets(tx, NULL);
    }
    // ... and about transactions that got confirmed:
    BOOST_FOREACH(const CTransaction &tx, pblock->vtx) {
        SyncWithWallets(tx, pblock);
    }

    int64_t nTime6 = GetTimeMicros(); nTimePostConnect += nTime6 - nTime5; nTimeTotal += nTime6 - nTime1;
    LogPrint("bench", "  - Connect postprocess: %.2fms [%.2fs]\n", (nTime6 - nTime5) * 0.001, nTimePostConnect * 0.000001);
    LogPrint("bench", "- Connect block: %.2fms [%.2fs]\n", (nTime6 - nTime1) * 0.001, nTimeTotal * 0.000001);
    return true;
}

/**
 * Return the tip of the chain with the most work in it, that isn't
 * known to be invalid (it's however far from certain to be valid).
 */
static CBlockIndex* FindMostWorkChain() {
    do {
        CBlockIndex *pindexNew = NULL;

        // Find the best candidate header.
        {
            std::set<CBlockIndex*, CBlockIndexWorkComparator>::reverse_iterator it = setBlockIndexCandidates.rbegin();
            if (it == setBlockIndexCandidates.rend())
                return NULL;
            pindexNew = *it;
        }

        // Check whether all blocks on the path between the currently active chain and the candidate are valid.
        // Just going until the active chain is an optimization, as we know all blocks in it are valid already.
        CBlockIndex *pindexTest = pindexNew;
        bool fInvalidAncestor = false;
        while (pindexTest && !chainActive.Contains(pindexTest)) {
            assert(pindexTest->nStatus & BLOCK_HAVE_DATA);
            assert(pindexTest->nChainTx || pindexTest->nHeight == 0);
            if (pindexTest->nStatus & BLOCK_FAILED_MASK) {
                // Candidate has an invalid ancestor, remove entire chain from the set.
                if (pindexBestInvalid == NULL || pindexNew->nChainWork > pindexBestInvalid->nChainWork)
                    pindexBestInvalid = pindexNew;
                CBlockIndex *pindexFailed = pindexNew;
                while (pindexTest != pindexFailed) {
                    pindexFailed->nStatus |= BLOCK_FAILED_CHILD;
                    setBlockIndexCandidates.erase(pindexFailed);
                    pindexFailed = pindexFailed->pprev;
                }
                setBlockIndexCandidates.erase(pindexTest);
                fInvalidAncestor = true;
                break;
            }
            pindexTest = pindexTest->pprev;
        }
        if (!fInvalidAncestor)
            return pindexNew;
    } while(true);
}

/** Delete all entries in setBlockIndexCandidates that are worse than the current tip. */
static void PruneBlockIndexCandidates() {
    // Note that we can't delete the current block itself, as we may need to return to it later in case a
    // reorganization to a better block fails.
    std::set<CBlockIndex*, CBlockIndexWorkComparator>::iterator it = setBlockIndexCandidates.begin();
    while (it != setBlockIndexCandidates.end() && setBlockIndexCandidates.value_comp()(*it, chainActive.Tip())) {
        setBlockIndexCandidates.erase(it++);
    }
    // Either the current tip or a successor of it we're working towards is left in setBlockIndexCandidates.
    assert(!setBlockIndexCandidates.empty());
}

/**
 * Try to make some progress towards making pindexMostWork the active block.
 * pblock is either NULL or a pointer to a CBlock corresponding to pindexMostWork.
 */
static bool ActivateBestChainStep(CValidationState &state, CBlockIndex *pindexMostWork, CBlock *pblock) {
    AssertLockHeld(cs_main);
    bool fInvalidFound = false;
    const CBlockIndex *pindexOldTip = chainActive.Tip();
    const CBlockIndex *pindexFork = chainActive.FindFork(pindexMostWork);

    // Disconnect active blocks which are no longer in the best chain.
    while (chainActive.Tip() && chainActive.Tip() != pindexFork) {
        if (!DisconnectTip(state))
            return false;
    }

    // Build list of new blocks to connect.
    std::vector<CBlockIndex*> vpindexToConnect;
    bool fContinue = true;
    int nHeight = pindexFork ? pindexFork->nHeight : -1;
    while (fContinue && nHeight != pindexMostWork->nHeight) {
    // Don't iterate the entire list of potential improvements toward the best tip, as we likely only need
    // a few blocks along the way.
    int nTargetHeight = std::min(nHeight + 32, pindexMostWork->nHeight);
    vpindexToConnect.clear();
    vpindexToConnect.reserve(nTargetHeight - nHeight);
    CBlockIndex *pindexIter = pindexMostWork->GetAncestor(nTargetHeight);
    while (pindexIter && pindexIter->nHeight != nHeight) {
        vpindexToConnect.push_back(pindexIter);
        pindexIter = pindexIter->pprev;
    }
    nHeight = nTargetHeight;

    // Connect new blocks.
    BOOST_REVERSE_FOREACH(CBlockIndex *pindexConnect, vpindexToConnect) {
        if (!ConnectTip(state, pindexConnect, pindexConnect == pindexMostWork ? pblock : NULL)) {
            if (state.IsInvalid()) {
                // The block violates a consensus rule.
                if (!state.CorruptionPossible())
                    InvalidChainFound(vpindexToConnect.back());
                state = CValidationState();
                fInvalidFound = true;
                fContinue = false;
                break;
            } else {
                // A system error occurred (disk space, database error, ...).
                return false;
            }
        } else {
            PruneBlockIndexCandidates();
            if (!pindexOldTip || chainActive.Tip()->nChainWork > pindexOldTip->nChainWork) {
                // We're in a better position than we were. Return temporarily to release the lock.
                fContinue = false;
                break;
            }
        }
    }
    }

    // Callbacks/notifications for a new best chain.
    if (fInvalidFound)
        CheckForkWarningConditionsOnNewFork(vpindexToConnect.back());
    else
        CheckForkWarningConditions();

    return true;
}

/**
 * Make the best chain active, in multiple steps. The result is either failure
 * or an activated best chain. pblock is either NULL or a pointer to a block
 * that is already loaded (to avoid loading it again from disk).
 */
bool ActivateBestChain(CValidationState &state, CBlock *pblock) {
    CBlockIndex *pindexNewTip = NULL;
    CBlockIndex *pindexMostWork = NULL;
    do {
        boost::this_thread::interruption_point();

        bool fInitialDownload;
        {
            LOCK(cs_main);
            pindexMostWork = FindMostWorkChain();

            // Whether we have anything to do at all.
            if (pindexMostWork == NULL || pindexMostWork == chainActive.Tip())
                return true;

            if (!ActivateBestChainStep(state, pindexMostWork, pblock && pblock->GetHash() == pindexMostWork->GetBlockHash() ? pblock : NULL))
                return false;

            pindexNewTip = chainActive.Tip();
            fInitialDownload = IsInitialBlockDownload();
        }
        // When we reach this point, we switched to a new tip (stored in pindexNewTip).

        // Notifications/callbacks that can run without cs_main
        if (!fInitialDownload) {
            uint256 hashNewTip = pindexNewTip->GetBlockHash();
            // Relay inventory, but don't relay old inventory during initial block download.
            int nBlockEstimate = Checkpoints::GetTotalBlocksEstimate();
            {
                LOCK(cs_vNodes);
                BOOST_FOREACH(CNode* pnode, vNodes)
                    if (chainActive.Height() > (pnode->nStartingHeight != -1 ? pnode->nStartingHeight - 2000 : nBlockEstimate))
                        pnode->PushInventory(CInv(MSG_BLOCK, hashNewTip));
            }
            // Notify external listeners about the new tip.
            uiInterface.NotifyBlockTip(hashNewTip);
        }
    } while(pindexMostWork != chainActive.Tip());

    // Write changes periodically to disk, after relay.
    if (!FlushStateToDisk(state, FLUSH_STATE_PERIODIC)) {
        return false;
    }

    return true;
}

bool InvalidateBlock(CValidationState& state, CBlockIndex *pindex) {
    AssertLockHeld(cs_main);

    // Mark the block itself as invalid.
    pindex->nStatus |= BLOCK_FAILED_VALID;
    setDirtyBlockIndex.insert(pindex);
    setBlockIndexCandidates.erase(pindex);

    while (chainActive.Contains(pindex)) {
        CBlockIndex *pindexWalk = chainActive.Tip();
        pindexWalk->nStatus |= BLOCK_FAILED_CHILD;
        setDirtyBlockIndex.insert(pindexWalk);
        setBlockIndexCandidates.erase(pindexWalk);
        // ActivateBestChain considers blocks already in chainActive
        // unconditionally valid already, so force disconnect away from it.
        if (!DisconnectTip(state)) {
            return false;
        }
    }

    // The resulting new best tip may not be in setBlockIndexCandidates anymore, so
    // add them again.
    BlockMap::iterator it = mapBlockIndex.begin();
    while (it != mapBlockIndex.end()) {
        if (it->second->IsValid(BLOCK_VALID_TRANSACTIONS) && it->second->nChainTx && setBlockIndexCandidates.value_comp()(chainActive.Tip(), it->second)) {
            setBlockIndexCandidates.insert(pindex);
        }
        it++;
    }

    InvalidChainFound(pindex);
    return true;
}

bool ReconsiderBlock(CValidationState& state, CBlockIndex *pindex) {
    AssertLockHeld(cs_main);

    int nHeight = pindex->nHeight;

    // Remove the invalidity flag from this block and all its descendants.
    BlockMap::iterator it = mapBlockIndex.begin();
    while (it != mapBlockIndex.end()) {
        if (!it->second->IsValid() && it->second->GetAncestor(nHeight) == pindex) {
            it->second->nStatus &= ~BLOCK_FAILED_MASK;
            setDirtyBlockIndex.insert(it->second);
            if (it->second->IsValid(BLOCK_VALID_TRANSACTIONS) && it->second->nChainTx && setBlockIndexCandidates.value_comp()(chainActive.Tip(), it->second)) {
                setBlockIndexCandidates.insert(it->second);
            }
            if (it->second == pindexBestInvalid) {
                // Reset invalid block marker if it was pointing to one of those.
                pindexBestInvalid = NULL;
            }
        }
        it++;
    }

    // Remove the invalidity flag from all ancestors too.
    while (pindex != NULL) {
        if (pindex->nStatus & BLOCK_FAILED_MASK) {
            pindex->nStatus &= ~BLOCK_FAILED_MASK;
            setDirtyBlockIndex.insert(pindex);
        }
        pindex = pindex->pprev;
    }
    return true;
}

CBlockIndex* AddToBlockIndex(const CBlockHeader& block)
{
    // Check for duplicate
    uint256 hash = block.GetHash();
    BlockMap::iterator it = mapBlockIndex.find(hash);
    if (it != mapBlockIndex.end())
        return it->second;

    // Construct new block index object
    CBlockIndex* pindexNew = new CBlockIndex(block);
    assert(pindexNew);
    // We assign the sequence id to blocks only when the full data is available,
    // to avoid miners withholding blocks but broadcasting headers, to get a
    // competitive advantage.
    pindexNew->nSequenceId = 0;
    BlockMap::iterator mi = mapBlockIndex.insert(make_pair(hash, pindexNew)).first;
    pindexNew->phashBlock = &((*mi).first);
    BlockMap::iterator miPrev = mapBlockIndex.find(block.hashPrevBlock);
    if (miPrev != mapBlockIndex.end())
    {
        pindexNew->pprev = (*miPrev).second;
        pindexNew->nHeight = pindexNew->pprev->nHeight + 1;
        pindexNew->BuildSkip();
    }
    pindexNew->nChainWork = (pindexNew->pprev ? pindexNew->pprev->nChainWork : 0) + GetBlockProof(*pindexNew);
    pindexNew->RaiseValidity(BLOCK_VALID_TREE);
    if (pindexBestHeader == NULL || pindexBestHeader->nChainWork < pindexNew->nChainWork)
        pindexBestHeader = pindexNew;

    setDirtyBlockIndex.insert(pindexNew);

    return pindexNew;
}

/** Mark a block as having its data received and checked (up to BLOCK_VALID_TRANSACTIONS). */
bool ReceivedBlockTransactions(const CBlock &block, CValidationState& state, CBlockIndex *pindexNew, const CDiskBlockPos& pos)
{
    pindexNew->nTx = block.vtx.size();
    pindexNew->nChainTx = 0;
    pindexNew->nFile = pos.nFile;
    pindexNew->nDataPos = pos.nPos;
    pindexNew->nUndoPos = 0;
    pindexNew->nStatus |= BLOCK_HAVE_DATA;
    pindexNew->RaiseValidity(BLOCK_VALID_TRANSACTIONS);
    {
         LOCK(cs_nBlockSequenceId);
         pindexNew->nSequenceId = nBlockSequenceId++;
    }
    setDirtyBlockIndex.insert(pindexNew);

    if (pindexNew->pprev == NULL || pindexNew->pprev->nChainTx) {
        // If pindexNew is the genesis block or all parents are BLOCK_VALID_TRANSACTIONS.
        deque<CBlockIndex*> queue;
        queue.push_back(pindexNew);

        // Recursively process any descendant blocks that now may be eligible to be connected.
        while (!queue.empty()) {
            CBlockIndex *pindex = queue.front();
            queue.pop_front();
            pindex->nChainTx = (pindex->pprev ? pindex->pprev->nChainTx : 0) + pindex->nTx;
            setBlockIndexCandidates.insert(pindex);
            std::pair<std::multimap<CBlockIndex*, CBlockIndex*>::iterator, std::multimap<CBlockIndex*, CBlockIndex*>::iterator> range = mapBlocksUnlinked.equal_range(pindex);
            while (range.first != range.second) {
                std::multimap<CBlockIndex*, CBlockIndex*>::iterator it = range.first;
                queue.push_back(it->second);
                range.first++;
                mapBlocksUnlinked.erase(it);
            }
        }
    } else {
        if (pindexNew->pprev && pindexNew->pprev->IsValid(BLOCK_VALID_TREE)) {
            mapBlocksUnlinked.insert(std::make_pair(pindexNew->pprev, pindexNew));
        }
    }

    return true;
}

bool FindBlockPos(CValidationState &state, CDiskBlockPos &pos, unsigned int nAddSize, unsigned int nHeight, uint64_t nTime, bool fKnown = false)
{
    LOCK(cs_LastBlockFile);

    unsigned int nFile = fKnown ? pos.nFile : nLastBlockFile;
    if (vinfoBlockFile.size() <= nFile) {
        vinfoBlockFile.resize(nFile + 1);
    }

    if (!fKnown) {
        while (vinfoBlockFile[nFile].nSize + nAddSize >= MAX_BLOCKFILE_SIZE) {
            LogPrintf("Leaving block file %i: %s\n", nFile, vinfoBlockFile[nFile].ToString());
            FlushBlockFile(true);
            nFile++;
            if (vinfoBlockFile.size() <= nFile) {
                vinfoBlockFile.resize(nFile + 1);
            }
        }
        pos.nFile = nFile;
        pos.nPos = vinfoBlockFile[nFile].nSize;
    }

    nLastBlockFile = nFile;
    vinfoBlockFile[nFile].nSize += nAddSize;
    vinfoBlockFile[nFile].AddBlock(nHeight, nTime);

    if (!fKnown) {
        unsigned int nOldChunks = (pos.nPos + BLOCKFILE_CHUNK_SIZE - 1) / BLOCKFILE_CHUNK_SIZE;
        unsigned int nNewChunks = (vinfoBlockFile[nFile].nSize + BLOCKFILE_CHUNK_SIZE - 1) / BLOCKFILE_CHUNK_SIZE;
        if (nNewChunks > nOldChunks) {
            if (CheckDiskSpace(nNewChunks * BLOCKFILE_CHUNK_SIZE - pos.nPos)) {
                FILE *file = OpenBlockFile(pos);
                if (file) {
                    LogPrintf("Pre-allocating up to position 0x%x in blk%05u.dat\n", nNewChunks * BLOCKFILE_CHUNK_SIZE, pos.nFile);
                    AllocateFileRange(file, pos.nPos, nNewChunks * BLOCKFILE_CHUNK_SIZE - pos.nPos);
                    fclose(file);
                }
            }
            else
                return state.Error("out of disk space");
        }
    }

    setDirtyFileInfo.insert(nFile);
    return true;
}

bool FindUndoPos(CValidationState &state, int nFile, CDiskBlockPos &pos, unsigned int nAddSize)
{
    pos.nFile = nFile;

    LOCK(cs_LastBlockFile);

    unsigned int nNewSize;
    pos.nPos = vinfoBlockFile[nFile].nUndoSize;
    nNewSize = vinfoBlockFile[nFile].nUndoSize += nAddSize;
    setDirtyFileInfo.insert(nFile);

    unsigned int nOldChunks = (pos.nPos + UNDOFILE_CHUNK_SIZE - 1) / UNDOFILE_CHUNK_SIZE;
    unsigned int nNewChunks = (nNewSize + UNDOFILE_CHUNK_SIZE - 1) / UNDOFILE_CHUNK_SIZE;
    if (nNewChunks > nOldChunks) {
        if (CheckDiskSpace(nNewChunks * UNDOFILE_CHUNK_SIZE - pos.nPos)) {
            FILE *file = OpenUndoFile(pos);
            if (file) {
                LogPrintf("Pre-allocating up to position 0x%x in rev%05u.dat\n", nNewChunks * UNDOFILE_CHUNK_SIZE, pos.nFile);
                AllocateFileRange(file, pos.nPos, nNewChunks * UNDOFILE_CHUNK_SIZE - pos.nPos);
                fclose(file);
            }
        }
        else
            return state.Error("out of disk space");
    }

    return true;
}

/* Temporary check that blocks are compatible with BDB's 10,000 lock limit.
   This is based on Bitcoin's commit 8c222dca4f961ad13ec64d690134a40d09b20813.
   Each "object" touched in the DB may cause two locks (one read and one
   write lock).  Objects are transaction IDs and names.  Thus, count the
   total number of transaction IDs (tx themselves plus all distinct inputs).
   In addition, each Namecoin transaction could touch at most one name,
   so add them as well.  */
bool CheckDbLockLimit(const CBlock& block, const CTransaction* extraTx)
{
    std::vector<CTransaction> vtx = block.vtx;
    if (extraTx)
        vtx.push_back(*extraTx);

    set<uint256> setTxIds;
    unsigned nNames = 0;
    BOOST_FOREACH(const CTransaction& tx, vtx)
    {
        setTxIds.insert(tx.GetHash());
        if (tx.IsNamecoin())
            ++nNames;

        BOOST_FOREACH(const CTxIn& txIn, tx.vin)
            setTxIds.insert(txIn.prevout.hash);
    }

    const unsigned nTotalIds = setTxIds.size() + nNames;

    if (nTotalIds > 4500)
        return error("%s : %u locks estimated, that is too much for BDB",
                     __func__, nTotalIds);

    if (fDebug)
        LogPrintf ("%s : need %u locks\n", __func__, nTotalIds);
    
    return true;
}

bool CheckBlockHeader(const CBlockHeader& block, CValidationState& state, bool fCheckPOW)
{
    // Check proof of work matches claimed amount
    if (fCheckPOW && !CheckProofOfWork(block))
        return state.DoS(50, error("CheckBlockHeader() : proof of work failed"),
                         REJECT_INVALID, "high-hash");

    // Check timestamp
    if (block.GetBlockTime() > GetAdjustedTime() + 2 * 60 * 60)
        return state.Invalid(error("CheckBlockHeader() : block timestamp too far in the future"),
                             REJECT_INVALID, "time-too-new");

    return true;
}

bool CheckBlock(const CBlock& block, CValidationState& state, bool fCheckPOW, bool fCheckMerkleRoot)
{
    // These are checks that are independent of context.

    // Check that the header is valid (particularly PoW).  This is mostly
    // redundant with the call in AcceptBlockHeader.
    if (!CheckBlockHeader(block, state, fCheckPOW))
        return false;

    // Check the merkle root.
    if (fCheckMerkleRoot) {
        bool mutated;
        uint256 hashMerkleRoot2 = block.BuildMerkleTree(&mutated);
        if (block.hashMerkleRoot != hashMerkleRoot2)
            return state.DoS(100, error("CheckBlock() : hashMerkleRoot mismatch"),
                             REJECT_INVALID, "bad-txnmrklroot", true);

        // Check for merkle tree malleability (CVE-2012-2459): repeating sequences
        // of transactions in a block without affecting the merkle root of a block,
        // while still invalidating it.
        if (mutated)
            return state.DoS(100, error("CheckBlock() : duplicate transaction"),
                             REJECT_INVALID, "bad-txns-duplicate", true);
    }

    // All potential-corruption validation must be done before we do any
    // transaction validation, as otherwise we may mark the header as invalid
    // because we receive the wrong transactions for it.

    // Size limits
    if (block.vtx.empty() || block.vtx.size() > MAX_BLOCK_SIZE || ::GetSerializeSize(block, SER_NETWORK, PROTOCOL_VERSION) > MAX_BLOCK_SIZE)
        return state.DoS(100, error("CheckBlock() : size limits failed"),
                         REJECT_INVALID, "bad-blk-length");

    // Enforce the temporary DB lock limit.
    // TODO: Remove with a hardfork in the future.
    if (!CheckDbLockLimit(block))
        return state.DoS(100, error("%s : DB lock limit failed", __func__),
                         REJECT_INVALID, "bad-db-locks");

    // First transaction must be coinbase, the rest must not be
    if (block.vtx.empty() || !block.vtx[0].IsCoinBase())
        return state.DoS(100, error("CheckBlock() : first tx is not coinbase"),
                         REJECT_INVALID, "bad-cb-missing");
    for (unsigned int i = 1; i < block.vtx.size(); i++)
        if (block.vtx[i].IsCoinBase())
            return state.DoS(100, error("CheckBlock() : more than one coinbase"),
                             REJECT_INVALID, "bad-cb-multiple");

    // Check transactions
    BOOST_FOREACH(const CTransaction& tx, block.vtx)
        if (!CheckTransaction(tx, state))
            return error("CheckBlock() : CheckTransaction failed");

    unsigned int nSigOps = 0;
    BOOST_FOREACH(const CTransaction& tx, block.vtx)
    {
        nSigOps += GetLegacySigOpCount(tx);
    }
    if (nSigOps > MAX_BLOCK_SIGOPS)
        return state.DoS(100, error("CheckBlock() : out-of-bounds SigOpCount"),
                         REJECT_INVALID, "bad-blk-sigops", true);

    return true;
}

bool ContextualCheckBlockHeader(const CBlockHeader& block, CValidationState& state, CBlockIndex * const pindexPrev)
{
    uint256 hash = block.GetHash();
    if (hash == Params().HashGenesisBlock())
        return true;

    assert(pindexPrev);

    int nHeight = pindexPrev->nHeight+1;

    // Disallow legacy blocks after merge-mining start.
    if (!Params().AllowLegacyBlocks(nHeight)
        && block.nVersion.IsLegacy())
        return state.DoS(100, error("%s : legacy block after auxpow start",
                                    __func__),
                         REJECT_INVALID, "late-legacy-block");

    // Check proof of work
    if ((!Params().SkipProofOfWorkCheck()) &&
       (block.nBits != GetNextWorkRequired(pindexPrev, &block)))
        return state.DoS(100, error("%s : incorrect proof of work", __func__),
                         REJECT_INVALID, "bad-diffbits");

    // Check timestamp against prev
    if (block.GetBlockTime() <= pindexPrev->GetMedianTimePast())
        return state.Invalid(error("%s : block's timestamp is too early", __func__),
                             REJECT_INVALID, "time-too-old");

    // Check that the block chain matches the known block chain up to a checkpoint
    if (!Checkpoints::CheckBlock(nHeight, hash))
        return state.DoS(100, error("%s : rejected by checkpoint lock-in at %d", __func__, nHeight),
                         REJECT_CHECKPOINT, "checkpoint mismatch");

    // Don't accept any forks from the main chain prior to last checkpoint
    CBlockIndex* pcheckpoint = Checkpoints::GetLastCheckpoint();
    if (pcheckpoint && nHeight < pcheckpoint->nHeight)
        return state.DoS(100, error("%s : forked chain older than last checkpoint (height %d)", __func__, nHeight));

    // Reject block.nVersion=1 blocks when 95% (75% on testnet) of the network has upgraded:
    if (block.nVersion.GetBaseVersion() < 2 && IsSuperMajority(2, pindexPrev, Params().RejectBlockOutdatedMajority()))
    {
        return state.Invalid(error("%s : rejected nVersion=1 block", __func__),
                             REJECT_OBSOLETE, "bad-version");
    }

    return true;
}

bool ContextualCheckBlock(const CBlock& block, CValidationState& state, CBlockIndex * const pindexPrev)
{
    const int nHeight = pindexPrev == NULL ? 0 : pindexPrev->nHeight + 1;

    // Check that all transactions are finalized
    BOOST_FOREACH(const CTransaction& tx, block.vtx)
        if (!IsFinalTx(tx, nHeight, block.GetBlockTime())) {
            return state.DoS(10, error("%s : contains a non-final transaction", __func__), REJECT_INVALID, "bad-txns-nonfinal");
        }

    // Enforce block.nVersion=2 rule that the coinbase starts with serialized block height
    // if 750 of the last 1,000 blocks are version 2 or greater (51/100 if testnet):
    if (block.nVersion.GetBaseVersion() >= 2 && IsSuperMajority(2, pindexPrev, Params().EnforceBlockUpgradeMajority()))
    {
        CScript expect = CScript() << nHeight;
        if (block.vtx[0].vin[0].scriptSig.size() < expect.size() ||
            !std::equal(expect.begin(), expect.end(), block.vtx[0].vin[0].scriptSig.begin())) {
            return state.DoS(100, error("%s : block height mismatch in coinbase", __func__), REJECT_INVALID, "bad-cb-height");
        }
    }

    return true;
}

bool AcceptBlockHeader(const CBlockHeader& block, CValidationState& state, CBlockIndex** ppindex)
{
    AssertLockHeld(cs_main);
    // Check for duplicate
    uint256 hash = block.GetHash();
    BlockMap::iterator miSelf = mapBlockIndex.find(hash);
    CBlockIndex *pindex = NULL;
    if (miSelf != mapBlockIndex.end()) {
        // Block header is already known.
        pindex = miSelf->second;
        if (ppindex)
            *ppindex = pindex;
        if (pindex->nStatus & BLOCK_FAILED_MASK)
            return state.Invalid(error("%s : block is marked invalid", __func__), 0, "duplicate");
        return true;
    }

    if (!CheckBlockHeader(block, state))
        return false;

    // Get prev block index
    CBlockIndex* pindexPrev = NULL;
    if (hash != Params().HashGenesisBlock()) {
        BlockMap::iterator mi = mapBlockIndex.find(block.hashPrevBlock);
        if (mi == mapBlockIndex.end())
            return state.DoS(10, error("%s : prev block not found", __func__), 0, "bad-prevblk");
        pindexPrev = (*mi).second;
<<<<<<< HEAD
        nHeight = pindexPrev->nHeight+1;

        // Disallow legacy blocks after merge-mining start.
        if (!Params().AllowLegacyBlocks(nHeight)
            && block.nVersion.IsLegacy())
            return state.DoS(100, error("%s : legacy block after auxpow start",
                                        __func__),
                             REJECT_INVALID, "late-legacy-block");

        // Check proof of work
        if ((!Params().SkipProofOfWorkCheck()) &&
           (block.nBits != GetNextWorkRequired(pindexPrev, &block)))
            return state.DoS(100, error("%s : incorrect proof of work", __func__),
                             REJECT_INVALID, "bad-diffbits");

        // Check timestamp against prev
        if (block.GetBlockTime() <= pindexPrev->GetMedianTimePast())
            return state.Invalid(error("%s : block's timestamp is too early", __func__),
                                 REJECT_INVALID, "time-too-old");

        // Check that the block chain matches the known block chain up to a checkpoint
        if (!Checkpoints::CheckBlock(nHeight, hash))
            return state.DoS(100, error("%s : rejected by checkpoint lock-in at %d", __func__, nHeight),
                             REJECT_CHECKPOINT, "checkpoint mismatch");

        // Don't accept any forks from the main chain prior to last checkpoint
        CBlockIndex* pcheckpoint = Checkpoints::GetLastCheckpoint();
        if (pcheckpoint && nHeight < pcheckpoint->nHeight)
            return state.DoS(100, error("%s : forked chain older than last checkpoint (height %d)", __func__, nHeight));

        // Reject block.nVersion=1 blocks when 95% (75% on testnet) of the network has upgraded:
        if (block.nVersion.GetBaseVersion() < 2 &&
            CBlockIndex::IsSuperMajority(2, pindexPrev, Params().RejectBlockOutdatedMajority()))
        {
            return state.Invalid(error("%s : rejected nVersion=1 block", __func__),
                                 REJECT_OBSOLETE, "bad-version");
        }
=======
        if (pindexPrev->nStatus & BLOCK_FAILED_MASK)
            return state.DoS(100, error("%s : prev block invalid", __func__), REJECT_INVALID, "bad-prevblk");
>>>>>>> c5453707
    }

    if (!ContextualCheckBlockHeader(block, state, pindexPrev))
        return false;

    if (pindex == NULL)
        pindex = AddToBlockIndex(block);

    if (ppindex)
        *ppindex = pindex;

    return true;
}

bool AcceptBlock(CBlock& block, CValidationState& state, CBlockIndex** ppindex, CDiskBlockPos* dbp)
{
    AssertLockHeld(cs_main);

    CBlockIndex *&pindex = *ppindex;

    if (!AcceptBlockHeader(block, state, &pindex))
        return false;

    if (pindex->nStatus & BLOCK_HAVE_DATA) {
        // TODO: deal better with duplicate blocks.
        // return state.DoS(20, error("AcceptBlock() : already have block %d %s", pindex->nHeight, pindex->GetBlockHash().ToString()), REJECT_DUPLICATE, "duplicate");
        return true;
    }

    if ((!CheckBlock(block, state)) || !ContextualCheckBlock(block, state, pindex->pprev)) {
        if (state.IsInvalid() && !state.CorruptionPossible()) {
            pindex->nStatus |= BLOCK_FAILED_VALID;
            setDirtyBlockIndex.insert(pindex);
        }
        return false;
    }

    int nHeight = pindex->nHeight;

<<<<<<< HEAD
    // Check that all transactions are finalized
    BOOST_FOREACH(const CTransaction& tx, block.vtx)
        if (!IsFinalTx(tx, nHeight, block.GetBlockTime())) {
            pindex->nStatus |= BLOCK_FAILED_VALID;
            return state.DoS(10, error("AcceptBlock() : contains a non-final transaction"),
                             REJECT_INVALID, "bad-txns-nonfinal");
        }

    // Enforce block.nVersion=2 rule that the coinbase starts with serialized block height
    // if 750 of the last 1,000 blocks are version 2 or greater (51/100 if testnet):
    if (block.nVersion.GetBaseVersion() >= 2 &&
        CBlockIndex::IsSuperMajority(2, pindex->pprev, Params().EnforceBlockUpgradeMajority()))
    {
        CScript expect = CScript() << nHeight;
        if (block.vtx[0].vin[0].scriptSig.size() < expect.size() ||
            !std::equal(expect.begin(), expect.end(), block.vtx[0].vin[0].scriptSig.begin())) {
            pindex->nStatus |= BLOCK_FAILED_VALID;
            return state.DoS(100, error("AcceptBlock() : block height mismatch in coinbase"), REJECT_INVALID, "bad-cb-height");
        }
    }

=======
>>>>>>> c5453707
    // Write block to history file
    try {
        unsigned int nBlockSize = ::GetSerializeSize(block, SER_DISK, CLIENT_VERSION);
        CDiskBlockPos blockPos;
        if (dbp != NULL)
            blockPos = *dbp;
        if (!FindBlockPos(state, blockPos, nBlockSize+8, nHeight, block.GetBlockTime(), dbp != NULL))
            return error("AcceptBlock() : FindBlockPos failed");
        if (dbp == NULL)
            if (!WriteBlockToDisk(block, blockPos))
                return state.Abort("Failed to write block");
        if (!ReceivedBlockTransactions(block, state, pindex, blockPos))
            return error("AcceptBlock() : ReceivedBlockTransactions failed");
    } catch (const std::runtime_error& e) {
        return state.Abort(std::string("System error: ") + e.what());
    }

    return true;
}

static bool IsSuperMajority(int minVersion, const CBlockIndex* pstart, unsigned int nRequired)
{
    unsigned int nToCheck = Params().ToCheckBlockUpgradeMajority();
    unsigned int nFound = 0;
    for (unsigned int i = 0; i < nToCheck && nFound < nRequired && pstart != NULL; i++)
    {
        if (pstart->nVersion.GetBaseVersion() >= minVersion)
            ++nFound;
        pstart = pstart->pprev;
    }
    return (nFound >= nRequired);
}


bool ProcessNewBlock(CValidationState &state, CNode* pfrom, CBlock* pblock, CDiskBlockPos *dbp)
{
    // Preliminary checks
    bool checked = CheckBlock(*pblock, state);

    {
        LOCK(cs_main);
        MarkBlockAsReceived(pblock->GetHash());
        if (!checked) {
            return error("%s : CheckBlock FAILED", __func__);
        }

        // Store to disk
        CBlockIndex *pindex = NULL;
        bool ret = AcceptBlock(*pblock, state, &pindex, dbp);
        if (pindex && pfrom) {
            mapBlockSource[pindex->GetBlockHash()] = pfrom->GetId();
        }
        if (!ret)
            return error("%s : AcceptBlock FAILED", __func__);
    }

    if (!ActivateBestChain(state, pblock))
        return error("%s : ActivateBestChain failed", __func__);

    return true;
}

bool TestBlockValidity(CValidationState &state, const CBlock& block, CBlockIndex * const pindexPrev, bool fCheckPOW, bool fCheckMerkleRoot)
{
    AssertLockHeld(cs_main);
    assert(pindexPrev == chainActive.Tip());

    std::set<valtype> namesDummy;
    CCoinsViewCache viewNew(pcoinsTip);
    CBlockIndex indexDummy(block);
    indexDummy.pprev = pindexPrev;
    indexDummy.nHeight = pindexPrev->nHeight + 1;

    // NOTE: CheckBlockHeader is called by CheckBlock
    if (!ContextualCheckBlockHeader(block, state, pindexPrev))
        return false;
    if (!CheckBlock(block, state, fCheckPOW, fCheckMerkleRoot))
        return false;
    if (!ContextualCheckBlock(block, state, pindexPrev))
        return false;
    if (!ConnectBlock(block, state, &indexDummy, viewNew, namesDummy, true))
        return false;
    assert(state.IsValid());

    return true;
}








bool AbortNode(const std::string &strMessage, const std::string &userMessage) {
    strMiscWarning = strMessage;
    LogPrintf("*** %s\n", strMessage);
    uiInterface.ThreadSafeMessageBox(
        userMessage.empty() ? _("Error: A fatal internal error occured, see debug.log for details") : userMessage,
        "", CClientUIInterface::MSG_ERROR);
    StartShutdown();
    return false;
}

bool CheckDiskSpace(uint64_t nAdditionalBytes)
{
    uint64_t nFreeBytesAvailable = boost::filesystem::space(GetDataDir()).available;

    // Check for nMinDiskSpace bytes (currently 50MB)
    if (nFreeBytesAvailable < nMinDiskSpace + nAdditionalBytes)
        return AbortNode("Disk space is low!", _("Error: Disk space is low!"));

    return true;
}

FILE* OpenDiskFile(const CDiskBlockPos &pos, const char *prefix, bool fReadOnly)
{
    if (pos.IsNull())
        return NULL;
    boost::filesystem::path path = GetBlockPosFilename(pos, prefix);
    boost::filesystem::create_directories(path.parent_path());
    FILE* file = fopen(path.string().c_str(), "rb+");
    if (!file && !fReadOnly)
        file = fopen(path.string().c_str(), "wb+");
    if (!file) {
        LogPrintf("Unable to open file %s\n", path.string());
        return NULL;
    }
    if (pos.nPos) {
        if (fseek(file, pos.nPos, SEEK_SET)) {
            LogPrintf("Unable to seek to position %u of %s\n", pos.nPos, path.string());
            fclose(file);
            return NULL;
        }
    }
    return file;
}

FILE* OpenBlockFile(const CDiskBlockPos &pos, bool fReadOnly) {
    return OpenDiskFile(pos, "blk", fReadOnly);
}

FILE* OpenUndoFile(const CDiskBlockPos &pos, bool fReadOnly) {
    return OpenDiskFile(pos, "rev", fReadOnly);
}

boost::filesystem::path GetBlockPosFilename(const CDiskBlockPos &pos, const char *prefix)
{
    return GetDataDir() / "blocks" / strprintf("%s%05u.dat", prefix, pos.nFile);
}

CBlockIndex * InsertBlockIndex(uint256 hash)
{
    if (hash.IsNull())
        return NULL;

    // Return existing
    BlockMap::iterator mi = mapBlockIndex.find(hash);
    if (mi != mapBlockIndex.end())
        return (*mi).second;

    // Create new
    CBlockIndex* pindexNew = new CBlockIndex();
    if (!pindexNew)
        throw runtime_error("LoadBlockIndex() : new CBlockIndex failed");
    mi = mapBlockIndex.insert(make_pair(hash, pindexNew)).first;
    pindexNew->phashBlock = &((*mi).first);

    return pindexNew;
}

bool static LoadBlockIndexDB()
{
    if (!pblocktree->LoadBlockIndexGuts())
        return false;

    boost::this_thread::interruption_point();

    // Calculate nChainWork
    vector<pair<int, CBlockIndex*> > vSortedByHeight;
    vSortedByHeight.reserve(mapBlockIndex.size());
    BOOST_FOREACH(const PAIRTYPE(uint256, CBlockIndex*)& item, mapBlockIndex)
    {
        CBlockIndex* pindex = item.second;
        vSortedByHeight.push_back(make_pair(pindex->nHeight, pindex));
    }
    sort(vSortedByHeight.begin(), vSortedByHeight.end());
    BOOST_FOREACH(const PAIRTYPE(int, CBlockIndex*)& item, vSortedByHeight)
    {
        CBlockIndex* pindex = item.second;
        pindex->nChainWork = (pindex->pprev ? pindex->pprev->nChainWork : 0) + GetBlockProof(*pindex);
        if (pindex->nStatus & BLOCK_HAVE_DATA) {
            if (pindex->pprev) {
                if (pindex->pprev->nChainTx) {
                    pindex->nChainTx = pindex->pprev->nChainTx + pindex->nTx;
                } else {
                    pindex->nChainTx = 0;
                    mapBlocksUnlinked.insert(std::make_pair(pindex->pprev, pindex));
                }
            } else {
                pindex->nChainTx = pindex->nTx;
            }
        }
        if (pindex->IsValid(BLOCK_VALID_TRANSACTIONS) && (pindex->nChainTx || pindex->pprev == NULL))
            setBlockIndexCandidates.insert(pindex);
        if (pindex->nStatus & BLOCK_FAILED_MASK && (!pindexBestInvalid || pindex->nChainWork > pindexBestInvalid->nChainWork))
            pindexBestInvalid = pindex;
        if (pindex->pprev)
            pindex->BuildSkip();
        if (pindex->IsValid(BLOCK_VALID_TREE) && (pindexBestHeader == NULL || CBlockIndexWorkComparator()(pindexBestHeader, pindex)))
            pindexBestHeader = pindex;
    }

    // Load block file info
    pblocktree->ReadLastBlockFile(nLastBlockFile);
    vinfoBlockFile.resize(nLastBlockFile + 1);
    LogPrintf("%s: last block file = %i\n", __func__, nLastBlockFile);
    for (int nFile = 0; nFile <= nLastBlockFile; nFile++) {
        pblocktree->ReadBlockFileInfo(nFile, vinfoBlockFile[nFile]);
    }
    LogPrintf("%s: last block file info: %s\n", __func__, vinfoBlockFile[nLastBlockFile].ToString());
    for (int nFile = nLastBlockFile + 1; true; nFile++) {
        CBlockFileInfo info;
        if (pblocktree->ReadBlockFileInfo(nFile, info)) {
            vinfoBlockFile.push_back(info);
        } else {
            break;
        }
    }

    // Check presence of blk files
    LogPrintf("Checking all blk files are present...\n");
    set<int> setBlkDataFiles;
    BOOST_FOREACH(const PAIRTYPE(uint256, CBlockIndex*)& item, mapBlockIndex)
    {
        CBlockIndex* pindex = item.second;
        if (pindex->nStatus & BLOCK_HAVE_DATA) {
            setBlkDataFiles.insert(pindex->nFile);
        }
    }
    for (std::set<int>::iterator it = setBlkDataFiles.begin(); it != setBlkDataFiles.end(); it++)
    {
        CDiskBlockPos pos(*it, 0);
        if (CAutoFile(OpenBlockFile(pos, true), SER_DISK, CLIENT_VERSION).IsNull()) {
            return false;
        }
    }

    // Check whether we need to continue reindexing
    bool fReindexing = false;
    pblocktree->ReadReindexing(fReindexing);
    fReindex |= fReindexing;

    // Check whether we have a transaction index
    pblocktree->ReadFlag("txindex", fTxIndex);
    LogPrintf("LoadBlockIndexDB(): transaction index %s\n", fTxIndex ? "enabled" : "disabled");

    // Check whether we have the name history
    pblocktree->ReadFlag("namehistory", fNameHistory);
    LogPrintf("LoadBlockIndexDB(): name history %s\n", fNameHistory ? "enabled" : "disabled");

    // Load pointer to end of best chain
    BlockMap::iterator it = mapBlockIndex.find(pcoinsTip->GetBestBlock());
    if (it == mapBlockIndex.end())
        return true;
    chainActive.SetTip(it->second);

    PruneBlockIndexCandidates();

    LogPrintf("LoadBlockIndexDB(): hashBestChain=%s height=%d date=%s progress=%f\n",
        chainActive.Tip()->GetBlockHash().ToString(), chainActive.Height(),
        DateTimeStrFormat("%Y-%m-%d %H:%M:%S", chainActive.Tip()->GetBlockTime()),
        Checkpoints::GuessVerificationProgress(chainActive.Tip()));

    return true;
}

CVerifyDB::CVerifyDB()
{
    uiInterface.ShowProgress(_("Verifying blocks..."), 0);
}

CVerifyDB::~CVerifyDB()
{
    uiInterface.ShowProgress("", 100);
}

bool CVerifyDB::VerifyDB(CCoinsView *coinsview, int nCheckLevel, int nCheckDepth)
{
    LOCK(cs_main);
    if (chainActive.Tip() == NULL || chainActive.Tip()->pprev == NULL)
        return true;

    // Verify blocks in the best chain
    if (nCheckDepth <= 0)
        nCheckDepth = 1000000000; // suffices until the year 19000
    if (nCheckDepth > chainActive.Height())
        nCheckDepth = chainActive.Height();
    nCheckLevel = std::max(0, std::min(4, nCheckLevel));
    LogPrintf("Verifying last %i blocks at level %i\n", nCheckDepth, nCheckLevel);
    CCoinsViewCache coins(coinsview);
    std::set<valtype> dummyNames;
    CBlockIndex* pindexState = chainActive.Tip();
    CBlockIndex* pindexFailure = NULL;
    int nGoodTransactions = 0;
    CValidationState state;
    for (CBlockIndex* pindex = chainActive.Tip(); pindex && pindex->pprev; pindex = pindex->pprev)
    {
        boost::this_thread::interruption_point();
        uiInterface.ShowProgress(_("Verifying blocks..."), std::max(1, std::min(99, (int)(((double)(chainActive.Height() - pindex->nHeight)) / (double)nCheckDepth * (nCheckLevel >= 4 ? 50 : 100)))));
        if (pindex->nHeight < chainActive.Height()-nCheckDepth)
            break;
        CBlock block;
        // check level 0: read from disk
        if (!ReadBlockFromDisk(block, pindex))
            return error("VerifyDB() : *** ReadBlockFromDisk failed at %d, hash=%s", pindex->nHeight, pindex->GetBlockHash().ToString());
        // check level 1: verify block validity
        if (nCheckLevel >= 1 && !CheckBlock(block, state))
            return error("VerifyDB() : *** found bad block at %d, hash=%s\n", pindex->nHeight, pindex->GetBlockHash().ToString());
        // check level 2: verify undo validity
        if (nCheckLevel >= 2 && pindex) {
            CBlockUndo undo;
            CDiskBlockPos pos = pindex->GetUndoPos();
            if (!pos.IsNull()) {
                if (!UndoReadFromDisk(undo, pos, pindex->pprev->GetBlockHash()))
                    return error("VerifyDB() : *** found bad undo data at %d, hash=%s\n", pindex->nHeight, pindex->GetBlockHash().ToString());
            }
        }
        // check level 3: check for inconsistencies during memory-only disconnect of tip blocks
        if (nCheckLevel >= 3 && pindex == pindexState && (coins.GetCacheSize() + pcoinsTip->GetCacheSize()) <= nCoinCacheSize) {
            bool fClean = true;
            if (!DisconnectBlock(block, state, pindex, coins, dummyNames, &fClean))
                return error("VerifyDB() : *** irrecoverable inconsistency in block data at %d, hash=%s", pindex->nHeight, pindex->GetBlockHash().ToString());
            pindexState = pindex->pprev;
            if (!fClean) {
                nGoodTransactions = 0;
                pindexFailure = pindex;
            } else
                nGoodTransactions += block.vtx.size();
        }
        if (ShutdownRequested())
            return true;
    }
    if (pindexFailure)
        return error("VerifyDB() : *** coin database inconsistencies found (last %i blocks, %i good transactions before that)\n", chainActive.Height() - pindexFailure->nHeight + 1, nGoodTransactions);

    // check level 4: try reconnecting blocks
    if (nCheckLevel >= 4) {
        CBlockIndex *pindex = pindexState;
        while (pindex != chainActive.Tip()) {
            boost::this_thread::interruption_point();
            uiInterface.ShowProgress(_("Verifying blocks..."), std::max(1, std::min(99, 100 - (int)(((double)(chainActive.Height() - pindex->nHeight)) / (double)nCheckDepth * 50))));
            pindex = chainActive.Next(pindex);
            CBlock block;
            if (!ReadBlockFromDisk(block, pindex))
                return error("VerifyDB() : *** ReadBlockFromDisk failed at %d, hash=%s", pindex->nHeight, pindex->GetBlockHash().ToString());
            if (!ConnectBlock(block, state, pindex, coins, dummyNames))
                return error("VerifyDB() : *** found unconnectable block at %d, hash=%s", pindex->nHeight, pindex->GetBlockHash().ToString());
        }
    }

    LogPrintf("No coin database inconsistencies in last %i blocks (%i transactions)\n", chainActive.Height() - pindexState->nHeight, nGoodTransactions);

    return true;
}

void UnloadBlockIndex()
{
    mapBlockIndex.clear();
    setBlockIndexCandidates.clear();
    chainActive.SetTip(NULL);
    pindexBestInvalid = NULL;
}

bool LoadBlockIndex()
{
    // Load block index from databases
    if (!fReindex && !LoadBlockIndexDB())
        return false;
    return true;
}


bool InitBlockIndex() {
    LOCK(cs_main);
    // Check whether we're already initialized
    if (chainActive.Genesis() != NULL)
        return true;

    // Use the provided setting for -txindex in the new database
    fTxIndex = GetBoolArg("-txindex", false);
    pblocktree->WriteFlag("txindex", fTxIndex);
    fNameHistory = GetBoolArg("-namehistory", false);
    pblocktree->WriteFlag("namehistory", fNameHistory);
    LogPrintf("Initializing databases...\n");

    // Only add the genesis block if not reindexing (in which case we reuse the one already on disk)
    if (!fReindex) {
        try {
            CBlock &block = const_cast<CBlock&>(Params().GenesisBlock());
            // Start new block file
            unsigned int nBlockSize = ::GetSerializeSize(block, SER_DISK, CLIENT_VERSION);
            CDiskBlockPos blockPos;
            CValidationState state;
            if (!FindBlockPos(state, blockPos, nBlockSize+8, 0, block.GetBlockTime()))
                return error("LoadBlockIndex() : FindBlockPos failed");
            if (!WriteBlockToDisk(block, blockPos))
                return error("LoadBlockIndex() : writing genesis block to disk failed");
            CBlockIndex *pindex = AddToBlockIndex(block);
            if (!ReceivedBlockTransactions(block, state, pindex, blockPos))
                return error("LoadBlockIndex() : genesis block not accepted");
            if (!ActivateBestChain(state, &block))
                return error("LoadBlockIndex() : genesis block cannot be activated");
            // Force a chainstate write so that when we VerifyDB in a moment, it doesn't check stale data
            return FlushStateToDisk(state, FLUSH_STATE_ALWAYS);
        } catch (const std::runtime_error& e) {
            return error("LoadBlockIndex() : failed to initialize block database: %s", e.what());
        }
    }

    return true;
}



bool LoadExternalBlockFile(FILE* fileIn, CDiskBlockPos *dbp)
{
    // Map of disk positions for blocks with unknown parent (only used for reindex)
    static std::multimap<uint256, CDiskBlockPos> mapBlocksUnknownParent;
    int64_t nStart = GetTimeMillis();

    int nLoaded = 0;
    try {
        // This takes over fileIn and calls fclose() on it in the CBufferedFile destructor
        CBufferedFile blkdat(fileIn, 2*MAX_BLOCK_SIZE, MAX_BLOCK_SIZE+8, SER_DISK, CLIENT_VERSION);
        uint64_t nRewind = blkdat.GetPos();
        while (!blkdat.eof()) {
            boost::this_thread::interruption_point();

            blkdat.SetPos(nRewind);
            nRewind++; // start one byte further next time, in case of failure
            blkdat.SetLimit(); // remove former limit
            unsigned int nSize = 0;
            try {
                // locate a header
                unsigned char buf[MESSAGE_START_SIZE];
                blkdat.FindByte(Params().MessageStart()[0]);
                nRewind = blkdat.GetPos()+1;
                blkdat >> FLATDATA(buf);
                if (memcmp(buf, Params().MessageStart(), MESSAGE_START_SIZE))
                    continue;
                // read size
                blkdat >> nSize;
                if (nSize < 80 || nSize > MAX_BLOCK_SIZE)
                    continue;
            } catch (const std::exception&) {
                // no valid block header found; don't complain
                break;
            }
            try {
                // read block
                uint64_t nBlockPos = blkdat.GetPos();
                if (dbp)
                    dbp->nPos = nBlockPos;
                blkdat.SetLimit(nBlockPos + nSize);
                blkdat.SetPos(nBlockPos);
                CBlock block;
                blkdat >> block;
                nRewind = blkdat.GetPos();

                // detect out of order blocks, and store them for later
                uint256 hash = block.GetHash();
                if (hash != Params().HashGenesisBlock() && mapBlockIndex.find(block.hashPrevBlock) == mapBlockIndex.end()) {
                    LogPrint("reindex", "%s: Out of order block %s, parent %s not known\n", __func__, hash.ToString(),
                            block.hashPrevBlock.ToString());
                    if (dbp)
                        mapBlocksUnknownParent.insert(std::make_pair(block.hashPrevBlock, *dbp));
                    continue;
                }

                // process in case the block isn't known yet
                if (mapBlockIndex.count(hash) == 0 || (mapBlockIndex[hash]->nStatus & BLOCK_HAVE_DATA) == 0) {
                    CValidationState state;
                    if (ProcessNewBlock(state, NULL, &block, dbp))
                        nLoaded++;
                    if (state.IsError())
                        break;
                } else if (hash != Params().HashGenesisBlock() && mapBlockIndex[hash]->nHeight % 1000 == 0) {
                    LogPrintf("Block Import: already had block %s at height %d\n", hash.ToString(), mapBlockIndex[hash]->nHeight);
                }

                // Recursively process earlier encountered successors of this block
                deque<uint256> queue;
                queue.push_back(hash);
                while (!queue.empty()) {
                    uint256 head = queue.front();
                    queue.pop_front();
                    std::pair<std::multimap<uint256, CDiskBlockPos>::iterator, std::multimap<uint256, CDiskBlockPos>::iterator> range = mapBlocksUnknownParent.equal_range(head);
                    while (range.first != range.second) {
                        std::multimap<uint256, CDiskBlockPos>::iterator it = range.first;
                        if (ReadBlockFromDisk(block, it->second))
                        {
                            LogPrintf("%s: Processing out of order child %s of %s\n", __func__, block.GetHash().ToString(),
                                    head.ToString());
                            CValidationState dummy;
                            if (ProcessNewBlock(dummy, NULL, &block, &it->second))
                            {
                                nLoaded++;
                                queue.push_back(block.GetHash());
                            }
                        }
                        range.first++;
                        mapBlocksUnknownParent.erase(it);
                    }
                }
            } catch (const std::exception& e) {
                LogPrintf("%s : Deserialize or I/O error - %s", __func__, e.what());
            }
        }
    } catch (const std::runtime_error& e) {
        AbortNode(std::string("System error: ") + e.what());
    }
    if (nLoaded > 0)
        LogPrintf("Loaded %i blocks from external file in %dms\n", nLoaded, GetTimeMillis() - nStart);
    return nLoaded > 0;
}

//////////////////////////////////////////////////////////////////////////////
//
// CAlert
//

string GetWarnings(string strFor)
{
    int nPriority = 0;
    string strStatusBar;
    string strRPC;

    if (!CLIENT_VERSION_IS_RELEASE)
        strStatusBar = _("This is a pre-release test build - use at your own risk - do not use for mining or merchant applications");

    if (GetBoolArg("-testsafemode", false))
        strStatusBar = strRPC = "testsafemode enabled";

    // Misc warnings like out of disk space and clock is wrong
    if (strMiscWarning != "")
    {
        nPriority = 1000;
        strStatusBar = strMiscWarning;
    }

    if (fLargeWorkForkFound)
    {
        nPriority = 2000;
        strStatusBar = strRPC = _("Warning: The network does not appear to fully agree! Some miners appear to be experiencing issues.");
    }
    else if (fLargeWorkInvalidChainFound)
    {
        nPriority = 2000;
        strStatusBar = strRPC = _("Warning: We do not appear to fully agree with our peers! You may need to upgrade, or other nodes may need to upgrade.");
    }

    // Alerts
    {
        LOCK(cs_mapAlerts);
        BOOST_FOREACH(PAIRTYPE(const uint256, CAlert)& item, mapAlerts)
        {
            const CAlert& alert = item.second;
            if (alert.AppliesToMe() && alert.nPriority > nPriority)
            {
                nPriority = alert.nPriority;
                strStatusBar = alert.strStatusBar;
            }
        }
    }

    if (strFor == "statusbar")
        return strStatusBar;
    else if (strFor == "rpc")
        return strRPC;
    assert(!"GetWarnings() : invalid parameter");
    return "error";
}








//////////////////////////////////////////////////////////////////////////////
//
// Messages
//


bool static AlreadyHave(const CInv& inv)
{
    switch (inv.type)
    {
    case MSG_TX:
        {
            bool txInMap = false;
            txInMap = mempool.exists(inv.hash);
            return txInMap || mapOrphanTransactions.count(inv.hash) ||
                pcoinsTip->HaveCoins(inv.hash);
        }
    case MSG_BLOCK:
        return mapBlockIndex.count(inv.hash);
    }
    // Don't know what it is, just say we already got one
    return true;
}


void static ProcessGetData(CNode* pfrom)
{
    std::deque<CInv>::iterator it = pfrom->vRecvGetData.begin();

    vector<CInv> vNotFound;

    LOCK(cs_main);

    while (it != pfrom->vRecvGetData.end()) {
        // Don't bother if send buffer is too full to respond anyway
        if (pfrom->nSendSize >= SendBufferSize())
            break;

        const CInv &inv = *it;
        {
            boost::this_thread::interruption_point();
            it++;

            if (inv.type == MSG_BLOCK || inv.type == MSG_FILTERED_BLOCK)
            {
                bool send = false;
                BlockMap::iterator mi = mapBlockIndex.find(inv.hash);
                if (mi != mapBlockIndex.end())
                {
                    // If the requested block is at a height below our last
                    // checkpoint, only serve it if it's in the checkpointed chain
                    int nHeight = mi->second->nHeight;
                    CBlockIndex* pcheckpoint = Checkpoints::GetLastCheckpoint();
                    if (pcheckpoint && nHeight < pcheckpoint->nHeight) {
                        if (!chainActive.Contains(mi->second))
                        {
                            LogPrintf("ProcessGetData(): ignoring request for old block that isn't in the main chain\n");
                        } else {
                            send = true;
                        }
                    } else {
                        send = true;
                    }
                }
                if (send)
                {
                    // Send block from disk
                    CBlock block;
                    if (!ReadBlockFromDisk(block, (*mi).second))
                        assert(!"cannot load block from disk");
                    if (inv.type == MSG_BLOCK)
                        pfrom->PushMessage("block", block);
                    else // MSG_FILTERED_BLOCK)
                    {
                        LOCK(pfrom->cs_filter);
                        if (pfrom->pfilter)
                        {
                            CMerkleBlock merkleBlock(block, *pfrom->pfilter);
                            pfrom->PushMessage("merkleblock", merkleBlock);
                            // CMerkleBlock just contains hashes, so also push any transactions in the block the client did not see
                            // This avoids hurting performance by pointlessly requiring a round-trip
                            // Note that there is currently no way for a node to request any single transactions we didnt send here -
                            // they must either disconnect and retry or request the full block.
                            // Thus, the protocol spec specified allows for us to provide duplicate txn here,
                            // however we MUST always provide at least what the remote peer needs
                            typedef std::pair<unsigned int, uint256> PairType;
                            BOOST_FOREACH(PairType& pair, merkleBlock.vMatchedTxn)
                                if (!pfrom->setInventoryKnown.count(CInv(MSG_TX, pair.second)))
                                    pfrom->PushMessage("tx", block.vtx[pair.first]);
                        }
                        // else
                            // no response
                    }

                    // Trigger them to send a getblocks request for the next batch of inventory
                    if (inv.hash == pfrom->hashContinue)
                    {
                        // Bypass PushInventory, this must send even if redundant,
                        // and we want it right after the last block so they don't
                        // wait for other stuff first.
                        vector<CInv> vInv;
                        vInv.push_back(CInv(MSG_BLOCK, chainActive.Tip()->GetBlockHash()));
                        pfrom->PushMessage("inv", vInv);
                        pfrom->hashContinue.SetNull();
                    }
                }
            }
            else if (inv.IsKnownType())
            {
                // Send stream from relay memory
                bool pushed = false;
                {
                    LOCK(cs_mapRelay);
                    map<CInv, CDataStream>::iterator mi = mapRelay.find(inv);
                    if (mi != mapRelay.end()) {
                        pfrom->PushMessage(inv.GetCommand(), (*mi).second);
                        pushed = true;
                    }
                }
                if (!pushed && inv.type == MSG_TX) {
                    CTransaction tx;
                    if (mempool.lookup(inv.hash, tx)) {
                        CDataStream ss(SER_NETWORK, PROTOCOL_VERSION);
                        ss.reserve(1000);
                        ss << tx;
                        pfrom->PushMessage("tx", ss);
                        pushed = true;
                    }
                }
                if (!pushed) {
                    vNotFound.push_back(inv);
                }
            }

            // Track requests for our stuff.
            g_signals.Inventory(inv.hash);

            if (inv.type == MSG_BLOCK || inv.type == MSG_FILTERED_BLOCK)
                break;
        }
    }

    pfrom->vRecvGetData.erase(pfrom->vRecvGetData.begin(), it);

    if (!vNotFound.empty()) {
        // Let the peer know that we didn't find what it asked for, so it doesn't
        // have to wait around forever. Currently only SPV clients actually care
        // about this message: it's needed when they are recursively walking the
        // dependencies of relevant unconfirmed transactions. SPV clients want to
        // do that because they want to know about (and store and rebroadcast and
        // risk analyze) the dependencies of transactions relevant to them, without
        // having to download the entire memory pool.
        pfrom->PushMessage("notfound", vNotFound);
    }
}

bool static ProcessMessage(CNode* pfrom, string strCommand, CDataStream& vRecv, int64_t nTimeReceived)
{
    RandAddSeedPerfmon();
    LogPrint("net", "received: %s (%u bytes) peer=%d\n", strCommand, vRecv.size(), pfrom->id);
    if (mapArgs.count("-dropmessagestest") && GetRand(atoi(mapArgs["-dropmessagestest"])) == 0)
    {
        LogPrintf("dropmessagestest DROPPING RECV MESSAGE\n");
        return true;
    }




    if (strCommand == "version")
    {
        // Each connection can only send one version message
        if (pfrom->nVersion != 0)
        {
            pfrom->PushMessage("reject", strCommand, REJECT_DUPLICATE, string("Duplicate version message"));
            Misbehaving(pfrom->GetId(), 1);
            return false;
        }

        int64_t nTime;
        CAddress addrMe;
        CAddress addrFrom;
        uint64_t nNonce = 1;
        vRecv >> pfrom->nVersion >> pfrom->nServices >> nTime >> addrMe;
        if (pfrom->nVersion < MIN_PEER_PROTO_VERSION)
        {
            // disconnect from peers older than this proto version
            LogPrintf("peer=%d using obsolete version %i; disconnecting\n", pfrom->id, pfrom->nVersion);
            pfrom->PushMessage("reject", strCommand, REJECT_OBSOLETE,
                               strprintf("Version must be %d or greater", MIN_PEER_PROTO_VERSION));
            pfrom->fDisconnect = true;
            return false;
        }

        if (pfrom->nVersion == 10300)
            pfrom->nVersion = 300;
        if (!vRecv.empty())
            vRecv >> addrFrom >> nNonce;
        if (!vRecv.empty()) {
            vRecv >> LIMITED_STRING(pfrom->strSubVer, 256);
            pfrom->cleanSubVer = SanitizeString(pfrom->strSubVer);
        }
        if (!vRecv.empty())
            vRecv >> pfrom->nStartingHeight;
        if (!vRecv.empty())
            vRecv >> pfrom->fRelayTxes; // set to true after we get the first filter* message
        else
            pfrom->fRelayTxes = true;

        // Disconnect if we connected to ourself
        if (nNonce == nLocalHostNonce && nNonce > 1)
        {
            LogPrintf("connected to self at %s, disconnecting\n", pfrom->addr.ToString());
            pfrom->fDisconnect = true;
            return true;
        }

        pfrom->addrLocal = addrMe;
        if (pfrom->fInbound && addrMe.IsRoutable())
        {
            SeenLocal(addrMe);
        }

        // Be shy and don't send version until we hear
        if (pfrom->fInbound)
            pfrom->PushVersion();

        pfrom->fClient = !(pfrom->nServices & NODE_NETWORK);

        // Potentially mark this peer as a preferred download peer.
        UpdatePreferredDownload(pfrom, State(pfrom->GetId()));

        // Change version
        pfrom->PushMessage("verack");
        pfrom->ssSend.SetVersion(min(pfrom->nVersion, PROTOCOL_VERSION));

        if (!pfrom->fInbound)
        {
            // Advertise our address
            if (fListen && !IsInitialBlockDownload())
            {
                CAddress addr = GetLocalAddress(&pfrom->addr);
                if (addr.IsRoutable())
                {
                    pfrom->PushAddress(addr);
                } else if (IsPeerAddrLocalGood(pfrom)) {
                    addr.SetIP(pfrom->addrLocal);
                    pfrom->PushAddress(addr);
                }
            }

            // Get recent addresses
            if (pfrom->fOneShot || pfrom->nVersion >= CADDR_TIME_VERSION || addrman.size() < 1000)
            {
                pfrom->PushMessage("getaddr");
                pfrom->fGetAddr = true;
            }
            addrman.Good(pfrom->addr);
        } else {
            if (((CNetAddr)pfrom->addr) == (CNetAddr)addrFrom)
            {
                addrman.Add(addrFrom, addrFrom);
                addrman.Good(addrFrom);
            }
        }

        // Relay alerts
        {
            LOCK(cs_mapAlerts);
            BOOST_FOREACH(PAIRTYPE(const uint256, CAlert)& item, mapAlerts)
                item.second.RelayTo(pfrom);
        }

        pfrom->fSuccessfullyConnected = true;

        string remoteAddr;
        if (fLogIPs)
            remoteAddr = ", peeraddr=" + pfrom->addr.ToString();

        LogPrintf("receive version message: %s: version %d, blocks=%d, us=%s, peer=%d%s\n",
                  pfrom->cleanSubVer, pfrom->nVersion,
                  pfrom->nStartingHeight, addrMe.ToString(), pfrom->id,
                  remoteAddr);

        int64_t nTimeOffset = nTime - GetTime();
        pfrom->nTimeOffset = nTimeOffset;
        AddTimeData(pfrom->addr, nTimeOffset);
    }


    else if (pfrom->nVersion == 0)
    {
        // Must have a version message before anything else
        Misbehaving(pfrom->GetId(), 1);
        return false;
    }


    else if (strCommand == "verack")
    {
        pfrom->SetRecvVersion(min(pfrom->nVersion, PROTOCOL_VERSION));
    }


    else if (strCommand == "addr")
    {
        vector<CAddress> vAddr;
        vRecv >> vAddr;

        // Don't want addr from older versions unless seeding
        if (pfrom->nVersion < CADDR_TIME_VERSION && addrman.size() > 1000)
            return true;
        if (vAddr.size() > 1000)
        {
            Misbehaving(pfrom->GetId(), 20);
            return error("message addr size() = %u", vAddr.size());
        }

        // Store the new addresses
        vector<CAddress> vAddrOk;
        int64_t nNow = GetAdjustedTime();
        int64_t nSince = nNow - 10 * 60;
        BOOST_FOREACH(CAddress& addr, vAddr)
        {
            boost::this_thread::interruption_point();

            if (addr.nTime <= 100000000 || addr.nTime > nNow + 10 * 60)
                addr.nTime = nNow - 5 * 24 * 60 * 60;
            pfrom->AddAddressKnown(addr);
            bool fReachable = IsReachable(addr);
            if (addr.nTime > nSince && !pfrom->fGetAddr && vAddr.size() <= 10 && addr.IsRoutable())
            {
                // Relay to a limited number of other nodes
                {
                    LOCK(cs_vNodes);
                    // Use deterministic randomness to send to the same nodes for 24 hours
                    // at a time so the setAddrKnowns of the chosen nodes prevent repeats
                    static uint256 hashSalt;
                    if (hashSalt.IsNull())
                        hashSalt = GetRandHash();
                    uint64_t hashAddr = addr.GetHash();
                    uint256 hashRand = ArithToUint256(UintToArith256(hashSalt) ^ (hashAddr<<32) ^ ((GetTime()+hashAddr)/(24*60*60)));
                    hashRand = Hash(BEGIN(hashRand), END(hashRand));
                    multimap<uint256, CNode*> mapMix;
                    BOOST_FOREACH(CNode* pnode, vNodes)
                    {
                        if (pnode->nVersion < CADDR_TIME_VERSION)
                            continue;
                        unsigned int nPointer;
                        memcpy(&nPointer, &pnode, sizeof(nPointer));
                        uint256 hashKey = ArithToUint256(UintToArith256(hashRand) ^ nPointer);
                        hashKey = Hash(BEGIN(hashKey), END(hashKey));
                        mapMix.insert(make_pair(hashKey, pnode));
                    }
                    int nRelayNodes = fReachable ? 2 : 1; // limited relaying of addresses outside our network(s)
                    for (multimap<uint256, CNode*>::iterator mi = mapMix.begin(); mi != mapMix.end() && nRelayNodes-- > 0; ++mi)
                        ((*mi).second)->PushAddress(addr);
                }
            }
            // Do not store addresses outside our network
            if (fReachable)
                vAddrOk.push_back(addr);
        }
        addrman.Add(vAddrOk, pfrom->addr, 2 * 60 * 60);
        if (vAddr.size() < 1000)
            pfrom->fGetAddr = false;
        if (pfrom->fOneShot)
            pfrom->fDisconnect = true;
    }


    else if (strCommand == "inv")
    {
        vector<CInv> vInv;
        vRecv >> vInv;
        if (vInv.size() > MAX_INV_SZ)
        {
            Misbehaving(pfrom->GetId(), 20);
            return error("message inv size() = %u", vInv.size());
        }

        LOCK(cs_main);

        std::vector<CInv> vToFetch;

        for (unsigned int nInv = 0; nInv < vInv.size(); nInv++)
        {
            const CInv &inv = vInv[nInv];

            boost::this_thread::interruption_point();
            pfrom->AddInventoryKnown(inv);

            bool fAlreadyHave = AlreadyHave(inv);
            LogPrint("net", "got inv: %s  %s peer=%d\n", inv.ToString(), fAlreadyHave ? "have" : "new", pfrom->id);

            if (!fAlreadyHave && !fImporting && !fReindex && inv.type != MSG_BLOCK)
                pfrom->AskFor(inv);

            if (inv.type == MSG_BLOCK) {
                UpdateBlockAvailability(pfrom->GetId(), inv.hash);
                if (!fAlreadyHave && !fImporting && !fReindex && !mapBlocksInFlight.count(inv.hash)) {
                    // First request the headers preceeding the announced block. In the normal fully-synced
                    // case where a new block is announced that succeeds the current tip (no reorganization),
                    // there are no such headers.
                    // Secondly, and only when we are close to being synced, we request the announced block directly,
                    // to avoid an extra round-trip. Note that we must *first* ask for the headers, so by the
                    // time the block arrives, the header chain leading up to it is already validated. Not
                    // doing this will result in the received block being rejected as an orphan in case it is
                    // not a direct successor.
                    pfrom->PushMessage("getheaders", chainActive.GetLocator(pindexBestHeader), inv.hash);
                    CNodeState *nodestate = State(pfrom->GetId());
                    if (chainActive.Tip()->GetBlockTime() > GetAdjustedTime() - Params().TargetSpacing() * 20 &&
                        nodestate->nBlocksInFlight < MAX_BLOCKS_IN_TRANSIT_PER_PEER) {
                        vToFetch.push_back(inv);
                        // Mark block as in flight already, even though the actual "getdata" message only goes out
                        // later (within the same cs_main lock, though).
                        MarkBlockAsInFlight(pfrom->GetId(), inv.hash);
                    }
                    LogPrint("net", "getheaders (%d) %s to peer=%d\n", pindexBestHeader->nHeight, inv.hash.ToString(), pfrom->id);
                }
            }

            // Track requests for our stuff
            g_signals.Inventory(inv.hash);

            if (pfrom->nSendSize > (SendBufferSize() * 2)) {
                Misbehaving(pfrom->GetId(), 50);
                return error("send buffer size() = %u", pfrom->nSendSize);
            }
        }

        if (!vToFetch.empty())
            pfrom->PushMessage("getdata", vToFetch);
    }


    else if (strCommand == "getdata")
    {
        vector<CInv> vInv;
        vRecv >> vInv;
        if (vInv.size() > MAX_INV_SZ)
        {
            Misbehaving(pfrom->GetId(), 20);
            return error("message getdata size() = %u", vInv.size());
        }

        if (fDebug || (vInv.size() != 1))
            LogPrint("net", "received getdata (%u invsz) peer=%d\n", vInv.size(), pfrom->id);

        if ((fDebug && vInv.size() > 0) || (vInv.size() == 1))
            LogPrint("net", "received getdata for: %s peer=%d\n", vInv[0].ToString(), pfrom->id);

        pfrom->vRecvGetData.insert(pfrom->vRecvGetData.end(), vInv.begin(), vInv.end());
        ProcessGetData(pfrom);
    }


    else if (strCommand == "getblocks")
    {
        CBlockLocator locator;
        uint256 hashStop;
        vRecv >> locator >> hashStop;

        LOCK(cs_main);

        // Find the last block the caller has in the main chain
        CBlockIndex* pindex = FindForkInGlobalIndex(chainActive, locator);

        // Send the rest of the chain
        if (pindex)
            pindex = chainActive.Next(pindex);
        int nLimit = 500;
        LogPrint("net", "getblocks %d to %s limit %d from peer=%d\n", (pindex ? pindex->nHeight : -1), hashStop.IsNull() ? "end" : hashStop.ToString(), nLimit, pfrom->id);
        for (; pindex; pindex = chainActive.Next(pindex))
        {
            if (pindex->GetBlockHash() == hashStop)
            {
                LogPrint("net", "  getblocks stopping at %d %s\n", pindex->nHeight, pindex->GetBlockHash().ToString());
                break;
            }
            pfrom->PushInventory(CInv(MSG_BLOCK, pindex->GetBlockHash()));
            if (--nLimit <= 0)
            {
                // When this block is requested, we'll send an inv that'll make them
                // getblocks the next batch of inventory.
                LogPrint("net", "  getblocks stopping at limit %d %s\n", pindex->nHeight, pindex->GetBlockHash().ToString());
                pfrom->hashContinue = pindex->GetBlockHash();
                break;
            }
        }
    }


    else if (strCommand == "getheaders")
    {
        CBlockLocator locator;
        uint256 hashStop;
        vRecv >> locator >> hashStop;

        LOCK(cs_main);

        CBlockIndex* pindex = NULL;
        if (locator.IsNull())
        {
            // If locator is null, return the hashStop block
            BlockMap::iterator mi = mapBlockIndex.find(hashStop);
            if (mi == mapBlockIndex.end())
                return true;
            pindex = (*mi).second;
        }
        else
        {
            // Find the last block the caller has in the main chain
            pindex = FindForkInGlobalIndex(chainActive, locator);
            if (pindex)
                pindex = chainActive.Next(pindex);
        }

        // we must use CBlocks, as CBlockHeaders won't include the 0x00 nTx count at the end
        vector<CBlock> vHeaders;
        int nLimit = MAX_HEADERS_RESULTS;
        LogPrint("net", "getheaders %d to %s from peer=%d\n", (pindex ? pindex->nHeight : -1), hashStop.ToString(), pfrom->id);
        for (; pindex; pindex = chainActive.Next(pindex))
        {
            vHeaders.push_back(pindex->GetBlockHeader());
            if (--nLimit <= 0 || pindex->GetBlockHash() == hashStop)
                break;
        }
        pfrom->PushMessage("headers", vHeaders);
    }


    else if (strCommand == "tx")
    {
        vector<uint256> vWorkQueue;
        vector<uint256> vEraseQueue;
        CTransaction tx;
        vRecv >> tx;

        CInv inv(MSG_TX, tx.GetHash());
        pfrom->AddInventoryKnown(inv);

        LOCK(cs_main);

        bool fMissingInputs = false;
        CValidationState state;

        mapAlreadyAskedFor.erase(inv);

        if (AcceptToMemoryPool(mempool, state, tx, true, &fMissingInputs))
        {
            mempool.check(pcoinsTip);
            RelayTransaction(tx);
            vWorkQueue.push_back(inv.hash);
            vEraseQueue.push_back(inv.hash);

            LogPrint("mempool", "AcceptToMemoryPool: peer=%d %s : accepted %s (poolsz %u)\n",
                pfrom->id, pfrom->cleanSubVer,
                tx.GetHash().ToString(),
                mempool.mapTx.size());

            // Recursively process any orphan transactions that depended on this one
            set<NodeId> setMisbehaving;
            for (unsigned int i = 0; i < vWorkQueue.size(); i++)
            {
                map<uint256, set<uint256> >::iterator itByPrev = mapOrphanTransactionsByPrev.find(vWorkQueue[i]);
                if (itByPrev == mapOrphanTransactionsByPrev.end())
                    continue;
                for (set<uint256>::iterator mi = itByPrev->second.begin();
                     mi != itByPrev->second.end();
                     ++mi)
                {
                    const uint256& orphanHash = *mi;
                    const CTransaction& orphanTx = mapOrphanTransactions[orphanHash].tx;
                    NodeId fromPeer = mapOrphanTransactions[orphanHash].fromPeer;
                    bool fMissingInputs2 = false;
                    // Use a dummy CValidationState so someone can't setup nodes to counter-DoS based on orphan
                    // resolution (that is, feeding people an invalid transaction based on LegitTxX in order to get
                    // anyone relaying LegitTxX banned)
                    CValidationState stateDummy;

                    vEraseQueue.push_back(orphanHash);

                    if (setMisbehaving.count(fromPeer))
                        continue;
                    if (AcceptToMemoryPool(mempool, stateDummy, orphanTx, true, &fMissingInputs2))
                    {
                        LogPrint("mempool", "   accepted orphan tx %s\n", orphanHash.ToString());
                        RelayTransaction(orphanTx);
                        vWorkQueue.push_back(orphanHash);
                    }
                    else if (!fMissingInputs2)
                    {
                        int nDos = 0;
                        if (stateDummy.IsInvalid(nDos) && nDos > 0)
                        {
                            // Punish peer that gave us an invalid orphan tx
                            Misbehaving(fromPeer, nDos);
                            setMisbehaving.insert(fromPeer);
                            LogPrint("mempool", "   invalid orphan tx %s\n", orphanHash.ToString());
                        }
                        // too-little-fee orphan
                        LogPrint("mempool", "   removed orphan tx %s\n", orphanHash.ToString());
                    }
                    mempool.check(pcoinsTip);
                }
            }

            BOOST_FOREACH(uint256 hash, vEraseQueue)
                EraseOrphanTx(hash);
        }
        else if (fMissingInputs)
        {
            AddOrphanTx(tx, pfrom->GetId());

            // DoS prevention: do not allow mapOrphanTransactions to grow unbounded
            unsigned int nMaxOrphanTx = (unsigned int)std::max((int64_t)0, GetArg("-maxorphantx", DEFAULT_MAX_ORPHAN_TRANSACTIONS));
            unsigned int nEvicted = LimitOrphanTxSize(nMaxOrphanTx);
            if (nEvicted > 0)
                LogPrint("mempool", "mapOrphan overflow, removed %u tx\n", nEvicted);
        } else if (pfrom->fWhitelisted) {
            // Always relay transactions received from whitelisted peers, even
            // if they are already in the mempool (allowing the node to function
            // as a gateway for nodes hidden behind it).
            RelayTransaction(tx);
        }
        int nDoS = 0;
        if (state.IsInvalid(nDoS))
        {
            LogPrint("mempool", "%s from peer=%d %s was not accepted into the memory pool: %s\n", tx.GetHash().ToString(),
                pfrom->id, pfrom->cleanSubVer,
                state.GetRejectReason());
            pfrom->PushMessage("reject", strCommand, state.GetRejectCode(),
                               state.GetRejectReason().substr(0, MAX_REJECT_MESSAGE_LENGTH), inv.hash);
            if (nDoS > 0)
                Misbehaving(pfrom->GetId(), nDoS);
        }
    }


    else if (strCommand == "headers" && !fImporting && !fReindex) // Ignore headers received while importing
    {
        std::vector<CBlockHeader> headers;

        // Bypass the normal CBlock deserialization, as we don't want to risk deserializing 2000 full blocks.
        unsigned int nCount = ReadCompactSize(vRecv);
        if (nCount > MAX_HEADERS_RESULTS) {
            Misbehaving(pfrom->GetId(), 20);
            return error("headers message size = %u", nCount);
        }
        headers.resize(nCount);
        for (unsigned int n = 0; n < nCount; n++) {
            vRecv >> headers[n];
            ReadCompactSize(vRecv); // ignore tx count; assume it is 0.
        }

        LOCK(cs_main);

        if (nCount == 0) {
            // Nothing interesting. Stop asking this peers for more headers.
            return true;
        }

        CBlockIndex *pindexLast = NULL;
        BOOST_FOREACH(const CBlockHeader& header, headers) {
            CValidationState state;
            if (pindexLast != NULL && header.hashPrevBlock != pindexLast->GetBlockHash()) {
                Misbehaving(pfrom->GetId(), 20);
                return error("non-continuous headers sequence");
            }
            if (!AcceptBlockHeader(header, state, &pindexLast)) {
                int nDoS;
                if (state.IsInvalid(nDoS)) {
                    if (nDoS > 0)
                        Misbehaving(pfrom->GetId(), nDoS);
                    return error("invalid header received");
                }
            }
        }

        if (pindexLast)
            UpdateBlockAvailability(pfrom->GetId(), pindexLast->GetBlockHash());

        if (nCount == MAX_HEADERS_RESULTS && pindexLast) {
            // Headers message had its maximum size; the peer may have more headers.
            // TODO: optimize: if pindexLast is an ancestor of chainActive.Tip or pindexBestHeader, continue
            // from there instead.
            LogPrint("net", "more getheaders (%d) to end to peer=%d (startheight:%d)\n", pindexLast->nHeight, pfrom->id, pfrom->nStartingHeight);
            pfrom->PushMessage("getheaders", chainActive.GetLocator(pindexLast), uint256());
        }
    }

    else if (strCommand == "block" && !fImporting && !fReindex) // Ignore blocks received while importing
    {
        CBlock block;
        vRecv >> block;

        CInv inv(MSG_BLOCK, block.GetHash());
        LogPrint("net", "received block %s peer=%d\n", inv.hash.ToString(), pfrom->id);

        pfrom->AddInventoryKnown(inv);

        CValidationState state;
        ProcessNewBlock(state, pfrom, &block);
        int nDoS;
        if (state.IsInvalid(nDoS)) {
            pfrom->PushMessage("reject", strCommand, state.GetRejectCode(),
                               state.GetRejectReason().substr(0, MAX_REJECT_MESSAGE_LENGTH), inv.hash);
            if (nDoS > 0) {
                LOCK(cs_main);
                Misbehaving(pfrom->GetId(), nDoS);
            }
        }

    }


    else if (strCommand == "getaddr")
    {
        pfrom->vAddrToSend.clear();
        vector<CAddress> vAddr = addrman.GetAddr();
        BOOST_FOREACH(const CAddress &addr, vAddr)
            pfrom->PushAddress(addr);
    }


    else if (strCommand == "mempool")
    {
        LOCK2(cs_main, pfrom->cs_filter);

        std::vector<uint256> vtxid;
        mempool.queryHashes(vtxid);
        vector<CInv> vInv;
        BOOST_FOREACH(uint256& hash, vtxid) {
            CInv inv(MSG_TX, hash);
            CTransaction tx;
            bool fInMemPool = mempool.lookup(hash, tx);
            if (!fInMemPool) continue; // another thread removed since queryHashes, maybe...
            if ((pfrom->pfilter && pfrom->pfilter->IsRelevantAndUpdate(tx)) ||
               (!pfrom->pfilter))
                vInv.push_back(inv);
            if (vInv.size() == MAX_INV_SZ) {
                pfrom->PushMessage("inv", vInv);
                vInv.clear();
            }
        }
        if (vInv.size() > 0)
            pfrom->PushMessage("inv", vInv);
    }


    else if (strCommand == "ping")
    {
        if (pfrom->nVersion > BIP0031_VERSION)
        {
            uint64_t nonce = 0;
            vRecv >> nonce;
            // Echo the message back with the nonce. This allows for two useful features:
            //
            // 1) A remote node can quickly check if the connection is operational
            // 2) Remote nodes can measure the latency of the network thread. If this node
            //    is overloaded it won't respond to pings quickly and the remote node can
            //    avoid sending us more work, like chain download requests.
            //
            // The nonce stops the remote getting confused between different pings: without
            // it, if the remote node sends a ping once per second and this node takes 5
            // seconds to respond to each, the 5th ping the remote sends would appear to
            // return very quickly.
            pfrom->PushMessage("pong", nonce);
        }
    }


    else if (strCommand == "pong")
    {
        int64_t pingUsecEnd = nTimeReceived;
        uint64_t nonce = 0;
        size_t nAvail = vRecv.in_avail();
        bool bPingFinished = false;
        std::string sProblem;

        if (nAvail >= sizeof(nonce)) {
            vRecv >> nonce;

            // Only process pong message if there is an outstanding ping (old ping without nonce should never pong)
            if (pfrom->nPingNonceSent != 0) {
                if (nonce == pfrom->nPingNonceSent) {
                    // Matching pong received, this ping is no longer outstanding
                    bPingFinished = true;
                    int64_t pingUsecTime = pingUsecEnd - pfrom->nPingUsecStart;
                    if (pingUsecTime > 0) {
                        // Successful ping time measurement, replace previous
                        pfrom->nPingUsecTime = pingUsecTime;
                    } else {
                        // This should never happen
                        sProblem = "Timing mishap";
                    }
                } else {
                    // Nonce mismatches are normal when pings are overlapping
                    sProblem = "Nonce mismatch";
                    if (nonce == 0) {
                        // This is most likely a bug in another implementation somewhere, cancel this ping
                        bPingFinished = true;
                        sProblem = "Nonce zero";
                    }
                }
            } else {
                sProblem = "Unsolicited pong without ping";
            }
        } else {
            // This is most likely a bug in another implementation somewhere, cancel this ping
            bPingFinished = true;
            sProblem = "Short payload";
        }

        if (!(sProblem.empty())) {
            LogPrint("net", "pong peer=%d %s: %s, %x expected, %x received, %u bytes\n",
                pfrom->id,
                pfrom->cleanSubVer,
                sProblem,
                pfrom->nPingNonceSent,
                nonce,
                nAvail);
        }
        if (bPingFinished) {
            pfrom->nPingNonceSent = 0;
        }
    }


    else if (strCommand == "alert")
    {
        CAlert alert;
        vRecv >> alert;

        uint256 alertHash = alert.GetHash();
        if (pfrom->setKnown.count(alertHash) == 0)
        {
            if (alert.ProcessAlert())
            {
                // Relay
                pfrom->setKnown.insert(alertHash);
                {
                    LOCK(cs_vNodes);
                    BOOST_FOREACH(CNode* pnode, vNodes)
                        alert.RelayTo(pnode);
                }
            }
            else {
                // Small DoS penalty so peers that send us lots of
                // duplicate/expired/invalid-signature/whatever alerts
                // eventually get banned.
                // This isn't a Misbehaving(100) (immediate ban) because the
                // peer might be an older or different implementation with
                // a different signature key, etc.
                Misbehaving(pfrom->GetId(), 10);
            }
        }
    }


    else if (strCommand == "filterload")
    {
        CBloomFilter filter;
        vRecv >> filter;

        if (!filter.IsWithinSizeConstraints())
            // There is no excuse for sending a too-large filter
            Misbehaving(pfrom->GetId(), 100);
        else
        {
            LOCK(pfrom->cs_filter);
            delete pfrom->pfilter;
            pfrom->pfilter = new CBloomFilter(filter);
            pfrom->pfilter->UpdateEmptyFull();
        }
        pfrom->fRelayTxes = true;
    }


    else if (strCommand == "filteradd")
    {
        vector<unsigned char> vData;
        vRecv >> vData;

        // Nodes must NEVER send a data item > 520 bytes (the max size for a script data object,
        // and thus, the maximum size any matched object can have) in a filteradd message
        if (vData.size() > MAX_SCRIPT_ELEMENT_SIZE)
        {
            Misbehaving(pfrom->GetId(), 100);
        } else {
            LOCK(pfrom->cs_filter);
            if (pfrom->pfilter)
                pfrom->pfilter->insert(vData);
            else
                Misbehaving(pfrom->GetId(), 100);
        }
    }


    else if (strCommand == "filterclear")
    {
        LOCK(pfrom->cs_filter);
        delete pfrom->pfilter;
        pfrom->pfilter = new CBloomFilter();
        pfrom->fRelayTxes = true;
    }


    else if (strCommand == "reject")
    {
        if (fDebug) {
            try {
                string strMsg; unsigned char ccode; string strReason;
                vRecv >> LIMITED_STRING(strMsg, CMessageHeader::COMMAND_SIZE) >> ccode >> LIMITED_STRING(strReason, MAX_REJECT_MESSAGE_LENGTH);

                ostringstream ss;
                ss << strMsg << " code " << itostr(ccode) << ": " << strReason;

                if (strMsg == "block" || strMsg == "tx")
                {
                    uint256 hash;
                    vRecv >> hash;
                    ss << ": hash " << hash.ToString();
                }
                LogPrint("net", "Reject %s\n", SanitizeString(ss.str()));
            } catch (const std::ios_base::failure&) {
                // Avoid feedback loops by preventing reject messages from triggering a new reject message.
                LogPrint("net", "Unparseable reject message received\n");
            }
        }
    }

    else
    {
        // Ignore unknown commands for extensibility
        LogPrint("net", "Unknown command \"%s\" from peer=%d\n", SanitizeString(strCommand), pfrom->id);
    }


    // Update the last seen time for this node's address
    if (pfrom->fNetworkNode)
        if (strCommand == "version" || strCommand == "addr" || strCommand == "inv" || strCommand == "getdata" || strCommand == "ping")
            AddressCurrentlyConnected(pfrom->addr);


    return true;
}

// requires LOCK(cs_vRecvMsg)
bool ProcessMessages(CNode* pfrom)
{
    //if (fDebug)
    //    LogPrintf("ProcessMessages(%u messages)\n", pfrom->vRecvMsg.size());

    //
    // Message format
    //  (4) message start
    //  (12) command
    //  (4) size
    //  (4) checksum
    //  (x) data
    //
    bool fOk = true;

    if (!pfrom->vRecvGetData.empty())
        ProcessGetData(pfrom);

    // this maintains the order of responses
    if (!pfrom->vRecvGetData.empty()) return fOk;

    std::deque<CNetMessage>::iterator it = pfrom->vRecvMsg.begin();
    while (!pfrom->fDisconnect && it != pfrom->vRecvMsg.end()) {
        // Don't bother if send buffer is too full to respond anyway
        if (pfrom->nSendSize >= SendBufferSize())
            break;

        // get next message
        CNetMessage& msg = *it;

        //if (fDebug)
        //    LogPrintf("ProcessMessages(message %u msgsz, %u bytes, complete:%s)\n",
        //            msg.hdr.nMessageSize, msg.vRecv.size(),
        //            msg.complete() ? "Y" : "N");

        // end, if an incomplete message is found
        if (!msg.complete())
            break;

        // at this point, any failure means we can delete the current message
        it++;

        // Scan for message start
        if (memcmp(msg.hdr.pchMessageStart, Params().MessageStart(), MESSAGE_START_SIZE) != 0) {
            LogPrintf("PROCESSMESSAGE: INVALID MESSAGESTART %s peer=%d\n", msg.hdr.GetCommand(), pfrom->id);
            fOk = false;
            break;
        }

        // Read header
        CMessageHeader& hdr = msg.hdr;
        if (!hdr.IsValid())
        {
            LogPrintf("PROCESSMESSAGE: ERRORS IN HEADER %s peer=%d\n", hdr.GetCommand(), pfrom->id);
            continue;
        }
        string strCommand = hdr.GetCommand();

        // Message size
        unsigned int nMessageSize = hdr.nMessageSize;

        // Checksum
        CDataStream& vRecv = msg.vRecv;
        uint256 hash = Hash(vRecv.begin(), vRecv.begin() + nMessageSize);
        unsigned int nChecksum = 0;
        memcpy(&nChecksum, &hash, sizeof(nChecksum));
        if (nChecksum != hdr.nChecksum)
        {
            LogPrintf("ProcessMessages(%s, %u bytes) : CHECKSUM ERROR nChecksum=%08x hdr.nChecksum=%08x\n",
               strCommand, nMessageSize, nChecksum, hdr.nChecksum);
            continue;
        }

        // Process message
        bool fRet = false;
        try
        {
            fRet = ProcessMessage(pfrom, strCommand, vRecv, msg.nTime);
            boost::this_thread::interruption_point();
        }
        catch (const std::ios_base::failure& e)
        {
            pfrom->PushMessage("reject", strCommand, REJECT_MALFORMED, string("error parsing message"));
            if (strstr(e.what(), "end of data"))
            {
                // Allow exceptions from under-length message on vRecv
                LogPrintf("ProcessMessages(%s, %u bytes) : Exception '%s' caught, normally caused by a message being shorter than its stated length\n", strCommand, nMessageSize, e.what());
            }
            else if (strstr(e.what(), "size too large"))
            {
                // Allow exceptions from over-long size
                LogPrintf("ProcessMessages(%s, %u bytes) : Exception '%s' caught\n", strCommand, nMessageSize, e.what());
            }
            else
            {
                PrintExceptionContinue(&e, "ProcessMessages()");
            }
        }
        catch (const boost::thread_interrupted&) {
            throw;
        }
        catch (const std::exception& e) {
            PrintExceptionContinue(&e, "ProcessMessages()");
        } catch (...) {
            PrintExceptionContinue(NULL, "ProcessMessages()");
        }

        if (!fRet)
            LogPrintf("ProcessMessage(%s, %u bytes) FAILED peer=%d\n", strCommand, nMessageSize, pfrom->id);

        break;
    }

    // In case the connection got shut down, its receive buffer was wiped
    if (!pfrom->fDisconnect)
        pfrom->vRecvMsg.erase(pfrom->vRecvMsg.begin(), it);

    return fOk;
}


bool SendMessages(CNode* pto, bool fSendTrickle)
{
    {
        // Don't send anything until we get their version message
        if (pto->nVersion == 0)
            return true;

        //
        // Message: ping
        //
        bool pingSend = false;
        if (pto->fPingQueued) {
            // RPC ping request by user
            pingSend = true;
        }
        if (pto->nPingNonceSent == 0 && pto->nPingUsecStart + PING_INTERVAL * 1000000 < GetTimeMicros()) {
            // Ping automatically sent as a latency probe & keepalive.
            pingSend = true;
        }
        if (pingSend) {
            uint64_t nonce = 0;
            while (nonce == 0) {
                GetRandBytes((unsigned char*)&nonce, sizeof(nonce));
            }
            pto->fPingQueued = false;
            pto->nPingUsecStart = GetTimeMicros();
            if (pto->nVersion > BIP0031_VERSION) {
                pto->nPingNonceSent = nonce;
                pto->PushMessage("ping", nonce);
            } else {
                // Peer is too old to support ping command with nonce, pong will never arrive.
                pto->nPingNonceSent = 0;
                pto->PushMessage("ping");
            }
        }

        TRY_LOCK(cs_main, lockMain); // Acquire cs_main for IsInitialBlockDownload() and CNodeState()
        if (!lockMain)
            return true;

        // Address refresh broadcast
        static int64_t nLastRebroadcast;
        if (!IsInitialBlockDownload() && (GetTime() - nLastRebroadcast > 24 * 60 * 60))
        {
            LOCK(cs_vNodes);
            BOOST_FOREACH(CNode* pnode, vNodes)
            {
                // Periodically clear setAddrKnown to allow refresh broadcasts
                if (nLastRebroadcast)
                    pnode->setAddrKnown.clear();

                // Rebroadcast our address
                AdvertizeLocal(pnode);
            }
            if (!vNodes.empty())
                nLastRebroadcast = GetTime();
        }

        //
        // Message: addr
        //
        if (fSendTrickle)
        {
            vector<CAddress> vAddr;
            vAddr.reserve(pto->vAddrToSend.size());
            BOOST_FOREACH(const CAddress& addr, pto->vAddrToSend)
            {
                // returns true if wasn't already contained in the set
                if (pto->setAddrKnown.insert(addr).second)
                {
                    vAddr.push_back(addr);
                    // receiver rejects addr messages larger than 1000
                    if (vAddr.size() >= 1000)
                    {
                        pto->PushMessage("addr", vAddr);
                        vAddr.clear();
                    }
                }
            }
            pto->vAddrToSend.clear();
            if (!vAddr.empty())
                pto->PushMessage("addr", vAddr);
        }

        CNodeState &state = *State(pto->GetId());
        if (state.fShouldBan) {
            if (pto->fWhitelisted)
                LogPrintf("Warning: not punishing whitelisted peer %s!\n", pto->addr.ToString());
            else {
                pto->fDisconnect = true;
                if (pto->addr.IsLocal())
                    LogPrintf("Warning: not banning local peer %s!\n", pto->addr.ToString());
                else
                {
                    CNode::Ban(pto->addr);
                }
            }
            state.fShouldBan = false;
        }

        BOOST_FOREACH(const CBlockReject& reject, state.rejects)
            pto->PushMessage("reject", (string)"block", reject.chRejectCode, reject.strRejectReason, reject.hashBlock);
        state.rejects.clear();

        // Start block sync
        if (pindexBestHeader == NULL)
            pindexBestHeader = chainActive.Tip();
        bool fFetch = state.fPreferredDownload || (nPreferredDownload == 0 && !pto->fClient && !pto->fOneShot); // Download if this is a nice peer, or we have no nice peers and this one might do.
        if (!state.fSyncStarted && !pto->fClient && fFetch && !fImporting && !fReindex) {
            // Only actively request headers from a single peer, unless we're close to today.
            if (nSyncStarted == 0 || pindexBestHeader->GetBlockTime() > GetAdjustedTime() - 24 * 60 * 60) {
                state.fSyncStarted = true;
                nSyncStarted++;
                CBlockIndex *pindexStart = pindexBestHeader->pprev ? pindexBestHeader->pprev : pindexBestHeader;
                LogPrint("net", "initial getheaders (%d) to peer=%d (startheight:%d)\n", pindexStart->nHeight, pto->id, pto->nStartingHeight);
                pto->PushMessage("getheaders", chainActive.GetLocator(pindexStart), uint256());
            }
        }

        // Resend wallet transactions that haven't gotten in a block yet
        // Except during reindex, importing and IBD, when old wallet
        // transactions become unconfirmed and spams other nodes.
        if (!fReindex && !fImporting && !IsInitialBlockDownload())
        {
            g_signals.Broadcast();
        }

        //
        // Message: inventory
        //
        vector<CInv> vInv;
        vector<CInv> vInvWait;
        {
            LOCK(pto->cs_inventory);
            vInv.reserve(pto->vInventoryToSend.size());
            vInvWait.reserve(pto->vInventoryToSend.size());
            BOOST_FOREACH(const CInv& inv, pto->vInventoryToSend)
            {
                if (pto->setInventoryKnown.count(inv))
                    continue;

                // trickle out tx inv to protect privacy
                if (inv.type == MSG_TX && !fSendTrickle)
                {
                    // 1/4 of tx invs blast to all immediately
                    static uint256 hashSalt;
                    if (hashSalt.IsNull())
                        hashSalt = GetRandHash();
                    uint256 hashRand = ArithToUint256(UintToArith256(inv.hash) ^ UintToArith256(hashSalt));
                    hashRand = Hash(BEGIN(hashRand), END(hashRand));
                    bool fTrickleWait = ((UintToArith256(hashRand) & 3) != 0);

                    if (fTrickleWait)
                    {
                        vInvWait.push_back(inv);
                        continue;
                    }
                }

                // returns true if wasn't already contained in the set
                if (pto->setInventoryKnown.insert(inv).second)
                {
                    vInv.push_back(inv);
                    if (vInv.size() >= 1000)
                    {
                        pto->PushMessage("inv", vInv);
                        vInv.clear();
                    }
                }
            }
            pto->vInventoryToSend = vInvWait;
        }
        if (!vInv.empty())
            pto->PushMessage("inv", vInv);

        // Detect whether we're stalling
        int64_t nNow = GetTimeMicros();
        if (!pto->fDisconnect && state.nStallingSince && state.nStallingSince < nNow - 1000000 * BLOCK_STALLING_TIMEOUT) {
            // Stalling only triggers when the block download window cannot move. During normal steady state,
            // the download window should be much larger than the to-be-downloaded set of blocks, so disconnection
            // should only happen during initial block download.
            LogPrintf("Peer=%d is stalling block download, disconnecting\n", pto->id);
            pto->fDisconnect = true;
        }
        // In case there is a block that has been in flight from this peer for (1 + 0.5 * N) times the block interval
        // (with N the number of validated blocks that were in flight at the time it was requested), disconnect due to
        // timeout. We compensate for in-flight blocks to prevent killing off peers due to our own downstream link
        // being saturated. We only count validated in-flight blocks so peers can't advertize nonexisting block hashes
        // to unreasonably increase our timeout.
        if (!pto->fDisconnect && state.vBlocksInFlight.size() > 0 && state.vBlocksInFlight.front().nTime < nNow - 500000 * Params().TargetSpacing() * (2 + state.vBlocksInFlight.front().nValidatedQueuedBefore)) {
            LogPrintf("Timeout downloading block %s from peer=%d, disconnecting\n", state.vBlocksInFlight.front().hash.ToString(), pto->id);
            pto->fDisconnect = true;
        }

        //
        // Message: getdata (blocks)
        //
        vector<CInv> vGetData;
        if (!pto->fDisconnect && !pto->fClient && fFetch && state.nBlocksInFlight < MAX_BLOCKS_IN_TRANSIT_PER_PEER) {
            vector<CBlockIndex*> vToDownload;
            NodeId staller = -1;
            FindNextBlocksToDownload(pto->GetId(), MAX_BLOCKS_IN_TRANSIT_PER_PEER - state.nBlocksInFlight, vToDownload, staller);
            BOOST_FOREACH(CBlockIndex *pindex, vToDownload) {
                vGetData.push_back(CInv(MSG_BLOCK, pindex->GetBlockHash()));
                MarkBlockAsInFlight(pto->GetId(), pindex->GetBlockHash(), pindex);
                LogPrint("net", "Requesting block %s (%d) peer=%d\n", pindex->GetBlockHash().ToString(),
                    pindex->nHeight, pto->id);
            }
            if (state.nBlocksInFlight == 0 && staller != -1) {
                if (State(staller)->nStallingSince == 0) {
                    State(staller)->nStallingSince = nNow;
                    LogPrint("net", "Stall started peer=%d\n", staller);
                }
            }
        }

        //
        // Message: getdata (non-blocks)
        //
        while (!pto->fDisconnect && !pto->mapAskFor.empty() && (*pto->mapAskFor.begin()).first <= nNow)
        {
            const CInv& inv = (*pto->mapAskFor.begin()).second;
            if (!AlreadyHave(inv))
            {
                if (fDebug)
                    LogPrint("net", "Requesting %s peer=%d\n", inv.ToString(), pto->id);
                vGetData.push_back(inv);
                if (vGetData.size() >= 1000)
                {
                    pto->PushMessage("getdata", vGetData);
                    vGetData.clear();
                }
            }
            pto->mapAskFor.erase(pto->mapAskFor.begin());
        }
        if (!vGetData.empty())
            pto->PushMessage("getdata", vGetData);

    }
    return true;
}

 std::string CBlockFileInfo::ToString() const {
     return strprintf("CBlockFileInfo(blocks=%u, size=%u, heights=%u...%u, time=%s...%s)", nBlocks, nSize, nHeightFirst, nHeightLast, DateTimeStrFormat("%Y-%m-%d", nTimeFirst), DateTimeStrFormat("%Y-%m-%d", nTimeLast));
 }



class CMainCleanup
{
public:
    CMainCleanup() {}
    ~CMainCleanup() {
        // block headers
        BlockMap::iterator it1 = mapBlockIndex.begin();
        for (; it1 != mapBlockIndex.end(); it1++)
            delete (*it1).second;
        mapBlockIndex.clear();

        // orphan transactions
        mapOrphanTransactions.clear();
        mapOrphanTransactionsByPrev.clear();
    }
} instance_of_cmaincleanup;<|MERGE_RESOLUTION|>--- conflicted
+++ resolved
@@ -13,11 +13,7 @@
 #include "checkpoints.h"
 #include "checkqueue.h"
 #include "init.h"
-<<<<<<< HEAD
-#include "names.h"
-=======
 #include "merkleblock.h"
->>>>>>> c5453707
 #include "net.h"
 #include "pow.h"
 #include "txdb.h"
@@ -638,15 +634,8 @@
 
 bool IsStandardTx(const CTransaction& tx, string& reason)
 {
-<<<<<<< HEAD
-    AssertLockHeld(cs_main);
-    if (!tx.IsNamecoin()
-        && (tx.nVersion > CTransaction::CURRENT_VERSION || tx.nVersion < 1))
-    {
-=======
     if (!tx.IsNamecoin()
         && (tx.nVersion > CTransaction::CURRENT_VERSION || tx.nVersion < 1)) {
->>>>>>> c5453707
         reason = "version";
         return false;
     }
@@ -1087,11 +1076,7 @@
 
         // Check against previous transactions
         // This is done last to help prevent CPU exhaustion denial-of-service attacks.
-<<<<<<< HEAD
-        if (!CheckInputs(tx, state, view, true, STANDARD_SCRIPT_VERIFY_FLAGS, true, MEMPOOL_HEIGHT))
-=======
         if (!CheckInputs(tx, state, view, true, STANDARD_SCRIPT_VERIFY_FLAGS | SCRIPT_VERIFY_NAMES_MEMPOOL, true))
->>>>>>> c5453707
         {
             return error("AcceptToMemoryPool: ConnectInputs failed %s", hash.ToString());
         }
@@ -1612,17 +1597,70 @@
         }
     }
 
-<<<<<<< HEAD
-    if (!CheckNameTransaction (tx, nHeight, inputs, state))
-=======
     if (!CheckNameTransaction (tx, nSpendHeight, inputs, state, flags))
->>>>>>> c5453707
         return error ("CheckInputs: tx invalid for Namecoin");
 
     return true;
 }
 
-<<<<<<< HEAD
+namespace {
+
+bool UndoWriteToDisk(const CBlockUndo& blockundo, CDiskBlockPos& pos, const uint256& hashBlock)
+{
+    // Open history file to append
+    CAutoFile fileout(OpenUndoFile(pos), SER_DISK, CLIENT_VERSION);
+    if (fileout.IsNull())
+        return error("%s : OpenUndoFile failed", __func__);
+
+    // Write index header
+    unsigned int nSize = fileout.GetSerializeSize(blockundo);
+    fileout << FLATDATA(Params().MessageStart()) << nSize;
+
+    // Write undo data
+    long fileOutPos = ftell(fileout.Get());
+    if (fileOutPos < 0)
+        return error("%s : ftell failed", __func__);
+    pos.nPos = (unsigned int)fileOutPos;
+    fileout << blockundo;
+
+    // calculate & write checksum
+    CHashWriter hasher(SER_GETHASH, PROTOCOL_VERSION);
+    hasher << hashBlock;
+    hasher << blockundo;
+    fileout << hasher.GetHash();
+
+    return true;
+}
+
+bool UndoReadFromDisk(CBlockUndo& blockundo, const CDiskBlockPos& pos, const uint256& hashBlock)
+{
+    // Open history file to read
+    CAutoFile filein(OpenUndoFile(pos, true), SER_DISK, CLIENT_VERSION);
+    if (filein.IsNull())
+        return error("%s : OpenBlockFile failed", __func__);
+
+    // Read block
+    uint256 hashChecksum;
+    try {
+        filein >> blockundo;
+        filein >> hashChecksum;
+    }
+    catch (const std::exception& e) {
+        return error("%s : Deserialize or I/O error - %s", __func__, e.what());
+    }
+
+    // Verify checksum
+    CHashWriter hasher(SER_GETHASH, PROTOCOL_VERSION);
+    hasher << hashBlock;
+    hasher << blockundo;
+    if (hashChecksum != hasher.GetHash())
+        return error("%s : Checksum mismatch", __func__);
+
+    return true;
+}
+
+} // anon namespace
+
 /**
  * Apply the undo operation of a CTxInUndo to the given chain state.
  * @param undo The undo object.
@@ -1653,96 +1691,6 @@
         coins->vout.resize(out.n+1);
     coins->vout[out.n] = undo.txout;
 
-=======
-namespace {
-
-bool UndoWriteToDisk(const CBlockUndo& blockundo, CDiskBlockPos& pos, const uint256& hashBlock)
-{
-    // Open history file to append
-    CAutoFile fileout(OpenUndoFile(pos), SER_DISK, CLIENT_VERSION);
-    if (fileout.IsNull())
-        return error("%s : OpenUndoFile failed", __func__);
-
-    // Write index header
-    unsigned int nSize = fileout.GetSerializeSize(blockundo);
-    fileout << FLATDATA(Params().MessageStart()) << nSize;
-
-    // Write undo data
-    long fileOutPos = ftell(fileout.Get());
-    if (fileOutPos < 0)
-        return error("%s : ftell failed", __func__);
-    pos.nPos = (unsigned int)fileOutPos;
-    fileout << blockundo;
-
-    // calculate & write checksum
-    CHashWriter hasher(SER_GETHASH, PROTOCOL_VERSION);
-    hasher << hashBlock;
-    hasher << blockundo;
-    fileout << hasher.GetHash();
-
-    return true;
-}
-
-bool UndoReadFromDisk(CBlockUndo& blockundo, const CDiskBlockPos& pos, const uint256& hashBlock)
-{
-    // Open history file to read
-    CAutoFile filein(OpenUndoFile(pos, true), SER_DISK, CLIENT_VERSION);
-    if (filein.IsNull())
-        return error("%s : OpenBlockFile failed", __func__);
-
-    // Read block
-    uint256 hashChecksum;
-    try {
-        filein >> blockundo;
-        filein >> hashChecksum;
-    }
-    catch (const std::exception& e) {
-        return error("%s : Deserialize or I/O error - %s", __func__, e.what());
-    }
-
-    // Verify checksum
-    CHashWriter hasher(SER_GETHASH, PROTOCOL_VERSION);
-    hasher << hashBlock;
-    hasher << blockundo;
-    if (hashChecksum != hasher.GetHash())
-        return error("%s : Checksum mismatch", __func__);
-
-    return true;
-}
-
-} // anon namespace
-
-/**
- * Apply the undo operation of a CTxInUndo to the given chain state.
- * @param undo The undo object.
- * @param view The coins view to which to apply the changes.
- * @param out The out point that corresponds to the tx input.
- * @return True on success.
- */
-bool ApplyTxInUndo(const CTxInUndo& undo, CCoinsViewCache& view, const COutPoint& out)
-{
-    bool fClean = true;
-
-    CCoinsModifier coins = view.ModifyCoins(out.hash);
-    if (undo.nHeight != 0) {
-        // undo data contains height: this is the last output of the prevout tx being spent
-        if (!coins->IsPruned())
-            fClean = fClean && error("DisconnectBlock() : undo data overwriting existing transaction");
-        coins->Clear();
-        coins->fCoinBase = undo.fCoinBase;
-        coins->nHeight = undo.nHeight;
-        coins->nVersion = undo.nVersion;
-    } else {
-        if (coins->IsPruned())
-            fClean = fClean && error("DisconnectBlock() : undo data adding output to missing transaction");
-    }
-    if (coins->IsAvailable(out.n))
-        fClean = fClean && error("DisconnectBlock() : undo data overwriting existing output");
-    if (coins->vout.size() < out.n+1)
-        coins->vout.resize(out.n+1);
-    coins->vout[out.n] = undo.txout;
-
->>>>>>> c5453707
     return fClean;
 }
 
@@ -1824,13 +1772,6 @@
          nameUndoIter != blockUndo.vnameundo.rend (); ++nameUndoIter)
       nameUndoIter->apply (view);
 
-<<<<<<< HEAD
-    // undo name expirations
-    if (!UnexpireNames (pindex->nHeight, blockUndo, view, unexpiredNames))
-      fClean = false;
-
-=======
->>>>>>> c5453707
     // move best block pointer to prevout block
     view.SetBestBlock(pindex->pprev->GetBlockHash());
 
@@ -1880,11 +1821,7 @@
 static int64_t nTimeCallbacks = 0;
 static int64_t nTimeTotal = 0;
 
-<<<<<<< HEAD
-bool ConnectBlock(CBlock& block, CValidationState& state, CBlockIndex* pindex, CCoinsViewCache& view, std::set<valtype>& expiredNames, bool fJustCheck)
-=======
 bool ConnectBlock(const CBlock& block, CValidationState& state, CBlockIndex* pindex, CCoinsViewCache& view, std::set<valtype>& expiredNames, bool fJustCheck)
->>>>>>> c5453707
 {
     AssertLockHeld(cs_main);
     // Check it again in case a previous version let a bad block in
@@ -2193,10 +2130,7 @@
         if (tx.IsCoinBase() || !AcceptToMemoryPool(mempool, stateDummy, tx, false, NULL))
             mempool.remove(tx, removed, true);
     }
-<<<<<<< HEAD
-=======
     mempool.removeCoinbaseSpends(pcoinsTip, pindexDelete->nHeight);
->>>>>>> c5453707
     // Fix the pool for conflicts due to unexpired names.
     list<CTransaction> txConflicted;
     mempool.removeUnexpireConflicts(unexpiredNames, txConflicted);
@@ -2904,48 +2838,8 @@
         if (mi == mapBlockIndex.end())
             return state.DoS(10, error("%s : prev block not found", __func__), 0, "bad-prevblk");
         pindexPrev = (*mi).second;
-<<<<<<< HEAD
-        nHeight = pindexPrev->nHeight+1;
-
-        // Disallow legacy blocks after merge-mining start.
-        if (!Params().AllowLegacyBlocks(nHeight)
-            && block.nVersion.IsLegacy())
-            return state.DoS(100, error("%s : legacy block after auxpow start",
-                                        __func__),
-                             REJECT_INVALID, "late-legacy-block");
-
-        // Check proof of work
-        if ((!Params().SkipProofOfWorkCheck()) &&
-           (block.nBits != GetNextWorkRequired(pindexPrev, &block)))
-            return state.DoS(100, error("%s : incorrect proof of work", __func__),
-                             REJECT_INVALID, "bad-diffbits");
-
-        // Check timestamp against prev
-        if (block.GetBlockTime() <= pindexPrev->GetMedianTimePast())
-            return state.Invalid(error("%s : block's timestamp is too early", __func__),
-                                 REJECT_INVALID, "time-too-old");
-
-        // Check that the block chain matches the known block chain up to a checkpoint
-        if (!Checkpoints::CheckBlock(nHeight, hash))
-            return state.DoS(100, error("%s : rejected by checkpoint lock-in at %d", __func__, nHeight),
-                             REJECT_CHECKPOINT, "checkpoint mismatch");
-
-        // Don't accept any forks from the main chain prior to last checkpoint
-        CBlockIndex* pcheckpoint = Checkpoints::GetLastCheckpoint();
-        if (pcheckpoint && nHeight < pcheckpoint->nHeight)
-            return state.DoS(100, error("%s : forked chain older than last checkpoint (height %d)", __func__, nHeight));
-
-        // Reject block.nVersion=1 blocks when 95% (75% on testnet) of the network has upgraded:
-        if (block.nVersion.GetBaseVersion() < 2 &&
-            CBlockIndex::IsSuperMajority(2, pindexPrev, Params().RejectBlockOutdatedMajority()))
-        {
-            return state.Invalid(error("%s : rejected nVersion=1 block", __func__),
-                                 REJECT_OBSOLETE, "bad-version");
-        }
-=======
         if (pindexPrev->nStatus & BLOCK_FAILED_MASK)
             return state.DoS(100, error("%s : prev block invalid", __func__), REJECT_INVALID, "bad-prevblk");
->>>>>>> c5453707
     }
 
     if (!ContextualCheckBlockHeader(block, state, pindexPrev))
@@ -2985,30 +2879,6 @@
 
     int nHeight = pindex->nHeight;
 
-<<<<<<< HEAD
-    // Check that all transactions are finalized
-    BOOST_FOREACH(const CTransaction& tx, block.vtx)
-        if (!IsFinalTx(tx, nHeight, block.GetBlockTime())) {
-            pindex->nStatus |= BLOCK_FAILED_VALID;
-            return state.DoS(10, error("AcceptBlock() : contains a non-final transaction"),
-                             REJECT_INVALID, "bad-txns-nonfinal");
-        }
-
-    // Enforce block.nVersion=2 rule that the coinbase starts with serialized block height
-    // if 750 of the last 1,000 blocks are version 2 or greater (51/100 if testnet):
-    if (block.nVersion.GetBaseVersion() >= 2 &&
-        CBlockIndex::IsSuperMajority(2, pindex->pprev, Params().EnforceBlockUpgradeMajority()))
-    {
-        CScript expect = CScript() << nHeight;
-        if (block.vtx[0].vin[0].scriptSig.size() < expect.size() ||
-            !std::equal(expect.begin(), expect.end(), block.vtx[0].vin[0].scriptSig.begin())) {
-            pindex->nStatus |= BLOCK_FAILED_VALID;
-            return state.DoS(100, error("AcceptBlock() : block height mismatch in coinbase"), REJECT_INVALID, "bad-cb-height");
-        }
-    }
-
-=======
->>>>>>> c5453707
     // Write block to history file
     try {
         unsigned int nBlockSize = ::GetSerializeSize(block, SER_DISK, CLIENT_VERSION);
