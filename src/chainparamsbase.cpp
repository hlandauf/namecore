--- conflicted
+++ resolved
@@ -17,10 +17,6 @@
 public:
     CBaseMainParams()
     {
-<<<<<<< HEAD
-        networkID = CBaseChainParams::MAIN;
-=======
->>>>>>> c5453707
         nRPCPort = 8336;
     }
 };
@@ -34,10 +30,6 @@
 public:
     CBaseTestNetParams()
     {
-<<<<<<< HEAD
-        networkID = CBaseChainParams::TESTNET;
-=======
->>>>>>> c5453707
         nRPCPort = 18336;
         strDataDir = "testnet";
     }
