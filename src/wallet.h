// Copyright (c) 2009-2010 Satoshi Nakamoto
// Copyright (c) 2009-2014 The Bitcoin Core developers
// Distributed under the MIT software license, see the accompanying
// file COPYING or http://www.opensource.org/licenses/mit-license.php.

#ifndef BITCOIN_WALLET_H
#define BITCOIN_WALLET_H

#include "amount.h"
#include "auxpow.h"
<<<<<<< HEAD
#include "core/block.h"
#include "core/transaction.h"
=======
#include "primitives/block.h"
#include "primitives/transaction.h"
>>>>>>> c5453707
#include "crypter.h"
#include "key.h"
#include "keystore.h"
#include "main.h"
#include "ui_interface.h"
#include "wallet_ismine.h"
#include "walletdb.h"

#include "script/names.h"

#include <algorithm>
#include <map>
#include <set>
#include <stdexcept>
#include <stdint.h>
#include <string>
#include <utility>
#include <vector>

/**
 * Settings
 */
extern CFeeRate payTxFee;
extern CAmount maxTxFee;
extern unsigned int nTxConfirmTarget;
extern bool bSpendZeroConfChange;
extern bool fSendFreeTransactions;
extern bool fPayAtLeastCustomFee;

//! -paytxfee default
static const CAmount DEFAULT_TRANSACTION_FEE = 0;
//! -paytxfee will warn if called with a higher fee than this amount (in satoshis) per KB
static const CAmount nHighTransactionFeeWarning = 0.01 * COIN;
//! -maxtxfee default
static const CAmount DEFAULT_TRANSACTION_MAXFEE = 0.1 * COIN;
//! -maxtxfee will warn if called with a higher fee than this amount (in satoshis)
static const CAmount nHighTransactionMaxFeeWarning = 100 * nHighTransactionFeeWarning;
//! Largest (in bytes) free transaction we're willing to create
static const unsigned int MAX_FREE_TRANSACTION_CREATE_SIZE = 1000;

class CAccountingEntry;
class CCoinControl;
class COutput;
class CReserveKey;
class CScript;
class CWalletTx;

/** (client) version numbers for particular wallet features */
enum WalletFeature
{
    FEATURE_BASE = 10500, // the earliest version new wallets supports (only useful for getinfo's clientversion output)

    FEATURE_WALLETCRYPT = 40000, // wallet encryption
    FEATURE_COMPRPUBKEY = 60000, // compressed public keys

    FEATURE_LATEST = 60000
};


/** A key pool entry */
class CKeyPool
{
public:
    int64_t nTime;
    CPubKey vchPubKey;

    CKeyPool();
    CKeyPool(const CPubKey& vchPubKeyIn);

    ADD_SERIALIZE_METHODS;

    template <typename Stream, typename Operation>
    inline void SerializationOp(Stream& s, Operation ser_action, int nType, int nVersion) {
        if (!(nType & SER_GETHASH))
            READWRITE(nVersion);
        READWRITE(nTime);
        READWRITE(vchPubKey);
    }
};

/** Address book data */
class CAddressBookData
{
public:
    std::string name;
    std::string purpose;

    CAddressBookData()
    {
        purpose = "unknown";
    }

    typedef std::map<std::string, std::string> StringMap;
    StringMap destdata;
};

/** 
 * A CWallet is an extension of a keystore, which also maintains a set of transactions and balances,
 * and provides the ability to create new transactions.
 */
class CWallet : public CCryptoKeyStore, public CValidationInterface
{
private:
    bool SelectCoins(const CAmount& nTargetValue, std::set<std::pair<const CWalletTx*,unsigned int> >& setCoinsRet, CAmount& nValueRet, const CCoinControl *coinControl = NULL) const;

    CWalletDB *pwalletdbEncryption;

    //! the current wallet version: clients below this version are not able to load the wallet
    int nWalletVersion;

    //! the maximum wallet format version: memory-only variable that specifies to what version this wallet may be upgraded
    int nWalletMaxVersion;

    int64_t nNextResend;
    int64_t nLastResend;

    /**
     * Used to keep track of spent outpoints, and
     * detect and report conflicts (double-spends or
     * mutated transactions where the mutant gets mined).
     */
    typedef std::multimap<COutPoint, uint256> TxSpends;
    TxSpends mapTxSpends;
    void AddToSpends(const COutPoint& outpoint, const uint256& wtxid);
    void AddToSpends(const uint256& wtxid);

    void SyncMetaData(std::pair<TxSpends::iterator, TxSpends::iterator>);

public:
    /*
     * Main wallet lock.
     * This lock protects all the fields added by CWallet
     *   except for:
     *      fFileBacked (immutable after instantiation)
     *      strWalletFile (immutable after instantiation)
     */
    mutable CCriticalSection cs_wallet;

    bool fFileBacked;
    std::string strWalletFile;

    std::set<int64_t> setKeyPool;
    std::map<CKeyID, CKeyMetadata> mapKeyMetadata;

    typedef std::map<unsigned int, CMasterKey> MasterKeyMap;
    MasterKeyMap mapMasterKeys;
    unsigned int nMasterKeyMaxID;

    CWallet()
    {
        SetNull();
    }

    CWallet(std::string strWalletFileIn)
    {
        SetNull();

        strWalletFile = strWalletFileIn;
        fFileBacked = true;
    }

    ~CWallet()
    {
        delete pwalletdbEncryption;
        pwalletdbEncryption = NULL;
    }

    void SetNull()
    {
        nWalletVersion = FEATURE_BASE;
        nWalletMaxVersion = FEATURE_BASE;
        fFileBacked = false;
        nMasterKeyMaxID = 0;
        pwalletdbEncryption = NULL;
        nOrderPosNext = 0;
        nNextResend = 0;
        nLastResend = 0;
        nTimeFirstKey = 0;
    }

    std::map<uint256, CWalletTx> mapWallet;

    int64_t nOrderPosNext;
    std::map<uint256, int> mapRequestCount;

    std::map<CTxDestination, CAddressBookData> mapAddressBook;

    CPubKey vchDefaultKey;

    std::set<COutPoint> setLockedCoins;

    int64_t nTimeFirstKey;

    const CWalletTx* GetWalletTx(const uint256& hash) const;

    //! check whether we are allowed to upgrade (or already support) to the named feature
    bool CanSupportFeature(enum WalletFeature wf) { AssertLockHeld(cs_wallet); return nWalletMaxVersion >= wf; }

    void AvailableCoins(std::vector<COutput>& vCoins, bool fOnlyConfirmed=true, const CCoinControl *coinControl = NULL) const;
    bool SelectCoinsMinConf(const CAmount& nTargetValue, int nConfMine, int nConfTheirs, std::vector<COutput> vCoins, std::set<std::pair<const CWalletTx*,unsigned int> >& setCoinsRet, CAmount& nValueRet) const;

    bool IsSpent(const uint256& hash, unsigned int n) const;

    bool IsLockedCoin(uint256 hash, unsigned int n) const;
    void LockCoin(COutPoint& output);
    void UnlockCoin(COutPoint& output);
    void UnlockAllCoins();
    void ListLockedCoins(std::vector<COutPoint>& vOutpts);

    /**
     * keystore implementation
     * Generate a new key
     */
    CPubKey GenerateNewKey();
    //! Adds a key to the store, and saves it to disk.
    bool AddKeyPubKey(const CKey& key, const CPubKey &pubkey);
    //! Adds a key to the store, without saving it to disk (used by LoadWallet)
    bool LoadKey(const CKey& key, const CPubKey &pubkey) { return CCryptoKeyStore::AddKeyPubKey(key, pubkey); }
    //! Load metadata (used by LoadWallet)
    bool LoadKeyMetadata(const CPubKey &pubkey, const CKeyMetadata &metadata);

    bool LoadMinVersion(int nVersion) { AssertLockHeld(cs_wallet); nWalletVersion = nVersion; nWalletMaxVersion = std::max(nWalletMaxVersion, nVersion); return true; }

    //! Adds an encrypted key to the store, and saves it to disk.
    bool AddCryptedKey(const CPubKey &vchPubKey, const std::vector<unsigned char> &vchCryptedSecret);
    //! Adds an encrypted key to the store, without saving it to disk (used by LoadWallet)
    bool LoadCryptedKey(const CPubKey &vchPubKey, const std::vector<unsigned char> &vchCryptedSecret);
    bool AddCScript(const CScript& redeemScript);
    bool LoadCScript(const CScript& redeemScript);

    //! Adds a destination data tuple to the store, and saves it to disk
    bool AddDestData(const CTxDestination &dest, const std::string &key, const std::string &value);
    //! Erases a destination data tuple in the store and on disk
    bool EraseDestData(const CTxDestination &dest, const std::string &key);
    //! Adds a destination data tuple to the store, without saving it to disk
    bool LoadDestData(const CTxDestination &dest, const std::string &key, const std::string &value);
    //! Look up a destination data tuple in the store, return true if found false otherwise
    bool GetDestData(const CTxDestination &dest, const std::string &key, std::string *value) const;

    //! Adds a watch-only address to the store, and saves it to disk.
    bool AddWatchOnly(const CScript &dest);
    bool RemoveWatchOnly(const CScript &dest);
    //! Adds a watch-only address to the store, without saving it to disk (used by LoadWallet)
    bool LoadWatchOnly(const CScript &dest);

    bool Unlock(const SecureString& strWalletPassphrase);
    bool ChangeWalletPassphrase(const SecureString& strOldWalletPassphrase, const SecureString& strNewWalletPassphrase);
    bool EncryptWallet(const SecureString& strWalletPassphrase);

    void GetKeyBirthTimes(std::map<CKeyID, int64_t> &mapKeyBirth) const;

    /** 
     * Increment the next transaction order id
     * @return next transaction order id
     */
    int64_t IncOrderPosNext(CWalletDB *pwalletdb = NULL);

    typedef std::pair<CWalletTx*, CAccountingEntry*> TxPair;
    typedef std::multimap<int64_t, TxPair > TxItems;

    /**
     * Get the wallet's activity log
     * @return multimap of ordered transactions and accounting entries
     * @warning Returned pointers are *only* valid within the scope of passed acentries
     */
    TxItems OrderedTxItems(std::list<CAccountingEntry>& acentries, std::string strAccount = "");

    void MarkDirty();
    bool AddToWallet(const CWalletTx& wtxIn, bool fFromLoadWallet=false);
    void SyncTransaction(const CTransaction& tx, const CBlock* pblock);
    bool AddToWalletIfInvolvingMe(const CTransaction& tx, const CBlock* pblock, bool fUpdate);
    void EraseFromWallet(const uint256 &hash);
    int ScanForWalletTransactions(CBlockIndex* pindexStart, bool fUpdate = false);
    void ReacceptWalletTransactions();
    void ResendWalletTransactions();
    CAmount GetBalance() const;
    CAmount GetUnconfirmedBalance() const;
    CAmount GetImmatureBalance() const;
    CAmount GetWatchOnlyBalance() const;
    CAmount GetUnconfirmedWatchOnlyBalance() const;
    CAmount GetImmatureWatchOnlyBalance() const;
    bool CreateTransaction(const std::vector<std::pair<CScript, CAmount> >& vecSend,
                           const CTxIn* withInput,
                           CWalletTx& wtxNew, CReserveKey& reservekey, CAmount& nFeeRet, std::string& strFailReason, const CCoinControl *coinControl = NULL);
    bool CreateTransaction(CScript scriptPubKey, const CTxIn* withInput, const CAmount& nValue,
                           CWalletTx& wtxNew, CReserveKey& reservekey, CAmount& nFeeRet, std::string& strFailReason, const CCoinControl *coinControl = NULL);
    bool CommitTransaction(CWalletTx& wtxNew, CReserveKey& reservekey);
<<<<<<< HEAD
    std::string SendMoney(const CTxDestination &address, CAmount nValue, CWalletTx& wtxNew);
    std::string SendMoneyToScript(const CScript& scriptPubKey, const CTxIn* withInput, CAmount nValue, CWalletTx& wtxNew);
=======
>>>>>>> c5453707

    static CFeeRate minTxFee;
    static CAmount GetMinimumFee(unsigned int nTxBytes, unsigned int nConfirmTarget, const CTxMemPool& pool);

    bool NewKeyPool();
    bool TopUpKeyPool(unsigned int kpSize = 0);
    void ReserveKeyFromKeyPool(int64_t& nIndex, CKeyPool& keypool);
    void KeepKey(int64_t nIndex);
    void ReturnKey(int64_t nIndex);
    bool GetKeyFromPool(CPubKey &key);
    int64_t GetOldestKeyPoolTime();
    void GetAllReserveKeys(std::set<CKeyID>& setAddress) const;

    std::set< std::set<CTxDestination> > GetAddressGroupings();
    std::map<CTxDestination, CAmount> GetAddressBalances();

    std::set<CTxDestination> GetAccountAddresses(std::string strAccount) const;

    isminetype IsMine(const CTxIn& txin) const;
    CAmount GetDebit(const CTxIn& txin, const isminefilter& filter, bool fExcludeNames = true) const;
    isminetype IsMine(const CTxOut& txout) const
    {
        return ::IsMine(*this, txout.scriptPubKey);
    }
    CAmount GetCredit(const CTxOut& txout, const isminefilter& filter) const
    {
        if (!MoneyRange(txout.nValue))
            throw std::runtime_error("CWallet::GetCredit() : value out of range");

        if (CNameScript::isNameScript (txout.scriptPubKey))
            return 0;

        return ((IsMine(txout) & filter) ? txout.nValue : 0);
    }
    bool IsChange(const CTxOut& txout) const;
    CAmount GetChange(const CTxOut& txout) const
    {
        if (!MoneyRange(txout.nValue))
            throw std::runtime_error("CWallet::GetChange() : value out of range");
        return (IsChange(txout) ? txout.nValue : 0);
    }
    bool IsMine(const CTransaction& tx) const
    {
        BOOST_FOREACH(const CTxOut& txout, tx.vout)
            if (IsMine(txout))
                return true;
        return false;
    }
    /** should probably be renamed to IsRelevantToMe */
    bool IsFromMe(const CTransaction& tx) const
    {
        return (GetDebit(tx, ISMINE_ALL, false) > 0);
    }
    CAmount GetDebit(const CTransaction& tx, const isminefilter& filter, bool fExcludeNames = true) const
    {
        CAmount nDebit = 0;
        BOOST_FOREACH(const CTxIn& txin, tx.vin)
        {
            nDebit += GetDebit(txin, filter, fExcludeNames);
            if (!MoneyRange(nDebit))
                throw std::runtime_error("CWallet::GetDebit() : value out of range");
        }
        return nDebit;
    }
    CAmount GetCredit(const CTransaction& tx, const isminefilter& filter) const
    {
        CAmount nCredit = 0;
        BOOST_FOREACH(const CTxOut& txout, tx.vout)
        {
            nCredit += GetCredit(txout, filter);
            if (!MoneyRange(nCredit))
                throw std::runtime_error("CWallet::GetCredit() : value out of range");
        }
        return nCredit;
    }
    CAmount GetChange(const CTransaction& tx) const
    {
        CAmount nChange = 0;
        BOOST_FOREACH(const CTxOut& txout, tx.vout)
        {
            nChange += GetChange(txout);
            if (!MoneyRange(nChange))
                throw std::runtime_error("CWallet::GetChange() : value out of range");
        }
        return nChange;
    }
    void SetBestChain(const CBlockLocator& loc);

    DBErrors LoadWallet(bool& fFirstRunRet);
    DBErrors ZapWalletTx(std::vector<CWalletTx>& vWtx);

    bool SetAddressBook(const CTxDestination& address, const std::string& strName, const std::string& purpose);

    bool DelAddressBook(const CTxDestination& address);

    void UpdatedTransaction(const uint256 &hashTx);

    void Inventory(const uint256 &hash)
    {
        {
            LOCK(cs_wallet);
            std::map<uint256, int>::iterator mi = mapRequestCount.find(hash);
            if (mi != mapRequestCount.end())
                (*mi).second++;
        }
    }

    unsigned int GetKeyPoolSize()
    {
        AssertLockHeld(cs_wallet); // setKeyPool
        return setKeyPool.size();
    }

    bool SetDefaultKey(const CPubKey &vchPubKey);

    //! signify that a particular wallet feature is now used. this may change nWalletVersion and nWalletMaxVersion if those are lower
    bool SetMinVersion(enum WalletFeature, CWalletDB* pwalletdbIn = NULL, bool fExplicit = false);

    //! change which version we're allowed to upgrade to (note that this does not immediately imply upgrading to that format)
    bool SetMaxVersion(int nVersion);

    //! get the current wallet format (the oldest client version guaranteed to understand this wallet)
    int GetVersion() { LOCK(cs_wallet); return nWalletVersion; }

    //! Get wallet transactions that conflict with given transaction (spend same outputs)
    std::set<uint256> GetConflicts(const uint256& txid) const;

    /** 
     * Address book entry changed.
     * @note called with lock cs_wallet held.
     */
    boost::signals2::signal<void (CWallet *wallet, const CTxDestination
            &address, const std::string &label, bool isMine,
            const std::string &purpose,
            ChangeType status)> NotifyAddressBookChanged;

    /** 
     * Wallet transaction added, removed or updated.
     * @note called with lock cs_wallet held.
     */
    boost::signals2::signal<void (CWallet *wallet, const uint256 &hashTx,
            ChangeType status)> NotifyTransactionChanged;

    /** Show progress e.g. for rescan */
    boost::signals2::signal<void (const std::string &title, int nProgress)> ShowProgress;

    /** Watch-only address added */
    boost::signals2::signal<void (bool fHaveWatchOnly)> NotifyWatchonlyChanged;
};

/** A key allocated from the key pool. */
class CReserveKey
{
protected:
    CWallet* pwallet;
    int64_t nIndex;
    CPubKey vchPubKey;
public:
    CReserveKey(CWallet* pwalletIn)
    {
        nIndex = -1;
        pwallet = pwalletIn;
    }

    ~CReserveKey()
    {
        ReturnKey();
    }

    void ReturnKey();
    bool GetReservedKey(CPubKey &pubkey);
    void KeepKey();
};


typedef std::map<std::string, std::string> mapValue_t;


static void ReadOrderPos(int64_t& nOrderPos, mapValue_t& mapValue)
{
    if (!mapValue.count("n"))
    {
        nOrderPos = -1; // TODO: calculate elsewhere
        return;
    }
    nOrderPos = atoi64(mapValue["n"].c_str());
}


static void WriteOrderPos(const int64_t& nOrderPos, mapValue_t& mapValue)
{
    if (nOrderPos == -1)
        return;
    mapValue["n"] = i64tostr(nOrderPos);
}

struct COutputEntry
{
    CTxDestination destination;
    std::string nameOp;
    CAmount amount;
    int vout;
};

/** 
 * A transaction with a bunch of additional info that only the owner cares about.
 * It includes any unrecorded transactions needed to link it back to the block chain.
 */
class CWalletTx : public CMerkleTx
{
private:
    const CWallet* pwallet;

public:
    mapValue_t mapValue;
    std::vector<std::pair<std::string, std::string> > vOrderForm;
    unsigned int fTimeReceivedIsTxTime;
    unsigned int nTimeReceived; //! time received by this node
    unsigned int nTimeSmart;
    char fFromMe;
    std::string strFromAccount;
    int64_t nOrderPos; //! position in ordered transaction list

    // memory only
    mutable bool fDebitCached;
    mutable bool fCreditCached;
    mutable bool fImmatureCreditCached;
    mutable bool fAvailableCreditCached;
    mutable bool fWatchDebitCached;
    mutable bool fWatchCreditCached;
    mutable bool fImmatureWatchCreditCached;
    mutable bool fAvailableWatchCreditCached;
    mutable bool fChangeCached;
    mutable CAmount nDebitCached;
    mutable CAmount nDebitWithNamesCached;
    mutable CAmount nCreditCached;
    mutable CAmount nImmatureCreditCached;
    mutable CAmount nAvailableCreditCached;
    mutable CAmount nWatchDebitCached;
    mutable CAmount nWatchDebitWithNamesCached;
    mutable CAmount nWatchCreditCached;
    mutable CAmount nImmatureWatchCreditCached;
    mutable CAmount nAvailableWatchCreditCached;
    mutable CAmount nChangeCached;

    CWalletTx()
    {
        Init(NULL);
    }

    CWalletTx(const CWallet* pwalletIn)
    {
        Init(pwalletIn);
    }

    CWalletTx(const CWallet* pwalletIn, const CMerkleTx& txIn) : CMerkleTx(txIn)
    {
        Init(pwalletIn);
    }

    CWalletTx(const CWallet* pwalletIn, const CTransaction& txIn) : CMerkleTx(txIn)
    {
        Init(pwalletIn);
    }

    void Init(const CWallet* pwalletIn)
    {
        pwallet = pwalletIn;
        mapValue.clear();
        vOrderForm.clear();
        fTimeReceivedIsTxTime = false;
        nTimeReceived = 0;
        nTimeSmart = 0;
        fFromMe = false;
        strFromAccount.clear();
        fDebitCached = false;
        fCreditCached = false;
        fImmatureCreditCached = false;
        fAvailableCreditCached = false;
        fWatchDebitCached = false;
        fWatchCreditCached = false;
        fImmatureWatchCreditCached = false;
        fAvailableWatchCreditCached = false;
        fChangeCached = false;
        nDebitCached = 0;
        nDebitWithNamesCached = 0;
        nCreditCached = 0;
        nImmatureCreditCached = 0;
        nAvailableCreditCached = 0;
        nWatchDebitCached = 0;
        nWatchDebitWithNamesCached = 0;
        nWatchCreditCached = 0;
        nAvailableWatchCreditCached = 0;
        nImmatureWatchCreditCached = 0;
        nChangeCached = 0;
        nOrderPos = -1;
    }

    ADD_SERIALIZE_METHODS;

    template <typename Stream, typename Operation>
    inline void SerializationOp(Stream& s, Operation ser_action, int nType, int nVersion) {
        if (ser_action.ForRead())
            Init(NULL);
        char fSpent = false;

        if (!ser_action.ForRead())
        {
            mapValue["fromaccount"] = strFromAccount;

            WriteOrderPos(nOrderPos, mapValue);

            if (nTimeSmart)
                mapValue["timesmart"] = strprintf("%u", nTimeSmart);
        }

        READWRITE(*(CMerkleTx*)this);
        std::vector<CMerkleTx> vUnused; //! Used to be vtxPrev
        READWRITE(vUnused);
        READWRITE(mapValue);
        READWRITE(vOrderForm);
        READWRITE(fTimeReceivedIsTxTime);
        READWRITE(nTimeReceived);
        READWRITE(fFromMe);
        READWRITE(fSpent);

        if (ser_action.ForRead())
        {
            strFromAccount = mapValue["fromaccount"];

            ReadOrderPos(nOrderPos, mapValue);

            nTimeSmart = mapValue.count("timesmart") ? (unsigned int)atoi64(mapValue["timesmart"]) : 0;
        }

        mapValue.erase("fromaccount");
        mapValue.erase("version");
        mapValue.erase("spent");
        mapValue.erase("n");
        mapValue.erase("timesmart");
    }

    //! make sure balances are recalculated
    void MarkDirty()
    {
        fCreditCached = false;
        fAvailableCreditCached = false;
        fWatchDebitCached = false;
        fWatchCreditCached = false;
        fAvailableWatchCreditCached = false;
        fImmatureWatchCreditCached = false;
        fDebitCached = false;
        fChangeCached = false;
    }

    void BindWallet(CWallet *pwalletIn)
    {
        pwallet = pwalletIn;
        MarkDirty();
    }

    //! filter decides which addresses will count towards the debit
    CAmount GetDebit(const isminefilter& filter, bool fExcludeNames = true) const
    {
        if (vin.empty())
            return 0;

        CAmount debit = 0;
        if(filter & ISMINE_SPENDABLE)
        {
            if (!fDebitCached)
            {
                nDebitCached = pwallet->GetDebit(*this, ISMINE_SPENDABLE, true);
                nDebitWithNamesCached = pwallet->GetDebit(*this, ISMINE_SPENDABLE, false);
                fDebitCached = true;
            }
            debit += (fExcludeNames ? nDebitCached : nDebitWithNamesCached);
        }
        if(filter & ISMINE_WATCH_ONLY)
        {
            if (!fWatchDebitCached)
            {
                nWatchDebitCached = pwallet->GetDebit(*this, ISMINE_WATCH_ONLY, true);
                nWatchDebitWithNamesCached = pwallet->GetDebit(*this, ISMINE_WATCH_ONLY, false);
                fWatchDebitCached = true;
            }
            debit += (fExcludeNames ? nWatchDebitCached : nWatchDebitWithNamesCached);
        }
        return debit;
    }

    CAmount GetCredit(const isminefilter& filter) const
    {
        // Must wait until coinbase is safely deep enough in the chain before valuing it
        if (IsCoinBase() && GetBlocksToMaturity() > 0)
            return 0;

        int64_t credit = 0;
        if (filter & ISMINE_SPENDABLE)
        {
            // GetBalance can assume transactions in mapWallet won't change
            if (fCreditCached)
                credit += nCreditCached;
            else
            {
                nCreditCached = pwallet->GetCredit(*this, ISMINE_SPENDABLE);
                fCreditCached = true;
                credit += nCreditCached;
            }
        }
        if (filter & ISMINE_WATCH_ONLY)
        {
            if (fWatchCreditCached)
                credit += nWatchCreditCached;
            else
            {
                nWatchCreditCached = pwallet->GetCredit(*this, ISMINE_WATCH_ONLY);
                fWatchCreditCached = true;
                credit += nWatchCreditCached;
            }
        }
        return credit;
    }

    CAmount GetImmatureCredit(bool fUseCache=true) const
    {
        if (IsCoinBase() && GetBlocksToMaturity() > 0 && IsInMainChain())
        {
            if (fUseCache && fImmatureCreditCached)
                return nImmatureCreditCached;
            nImmatureCreditCached = pwallet->GetCredit(*this, ISMINE_SPENDABLE);
            fImmatureCreditCached = true;
            return nImmatureCreditCached;
        }

        return 0;
    }

    CAmount GetAvailableCredit(bool fUseCache=true) const
    {
        if (pwallet == 0)
            return 0;

        // Must wait until coinbase is safely deep enough in the chain before valuing it
        if (IsCoinBase() && GetBlocksToMaturity() > 0)
            return 0;

        if (fUseCache && fAvailableCreditCached)
            return nAvailableCreditCached;

        CAmount nCredit = 0;
        uint256 hashTx = GetHash();
        for (unsigned int i = 0; i < vout.size(); i++)
        {
            if (!pwallet->IsSpent(hashTx, i))
            {
                const CTxOut &txout = vout[i];
                nCredit += pwallet->GetCredit(txout, ISMINE_SPENDABLE);
                if (!MoneyRange(nCredit))
                    throw std::runtime_error("CWalletTx::GetAvailableCredit() : value out of range");
            }
        }

        nAvailableCreditCached = nCredit;
        fAvailableCreditCached = true;
        return nCredit;
    }

    CAmount GetImmatureWatchOnlyCredit(const bool& fUseCache=true) const
    {
        if (IsCoinBase() && GetBlocksToMaturity() > 0 && IsInMainChain())
        {
            if (fUseCache && fImmatureWatchCreditCached)
                return nImmatureWatchCreditCached;
            nImmatureWatchCreditCached = pwallet->GetCredit(*this, ISMINE_WATCH_ONLY);
            fImmatureWatchCreditCached = true;
            return nImmatureWatchCreditCached;
        }

        return 0;
    }

    CAmount GetAvailableWatchOnlyCredit(const bool& fUseCache=true) const
    {
        if (pwallet == 0)
            return 0;

        // Must wait until coinbase is safely deep enough in the chain before valuing it
        if (IsCoinBase() && GetBlocksToMaturity() > 0)
            return 0;

        if (fUseCache && fAvailableWatchCreditCached)
            return nAvailableWatchCreditCached;

        CAmount nCredit = 0;
        for (unsigned int i = 0; i < vout.size(); i++)
        {
            if (!pwallet->IsSpent(GetHash(), i))
            {
                const CTxOut &txout = vout[i];
                nCredit += pwallet->GetCredit(txout, ISMINE_WATCH_ONLY);
                if (!MoneyRange(nCredit))
                    throw std::runtime_error("CWalletTx::GetAvailableCredit() : value out of range");
            }
        }

        nAvailableWatchCreditCached = nCredit;
        fAvailableWatchCreditCached = true;
        return nCredit;
    }

    CAmount GetChange() const
    {
        if (fChangeCached)
            return nChangeCached;
        nChangeCached = pwallet->GetChange(*this);
        fChangeCached = true;
        return nChangeCached;
    }

    void GetAmounts(std::list<COutputEntry>& listReceived,
                    std::list<COutputEntry>& listSent, CAmount& nFee, std::string& strSentAccount, const isminefilter& filter) const;

    void GetAccountAmounts(const std::string& strAccount, CAmount& nReceived,
                           CAmount& nSent, CAmount& nFee, const isminefilter& filter) const;

    bool IsFromMe(const isminefilter& filter) const
    {
        return (GetDebit(filter) > 0);
    }

    bool IsTrusted() const
    {
        // Quick answer in most cases
        if (!IsFinalTx(*this))
            return false;
        int nDepth = GetDepthInMainChain();
        if (nDepth >= 1)
            return true;
        if (nDepth < 0)
            return false;
        if (!bSpendZeroConfChange || !IsFromMe(ISMINE_ALL)) // using wtx's cached debit
            return false;

        // Trusted if all inputs are from us and are in the mempool:
        BOOST_FOREACH(const CTxIn& txin, vin)
        {
            // Transactions not sent by us: not trusted
            const CWalletTx* parent = pwallet->GetWalletTx(txin.prevout.hash);
            if (parent == NULL)
                return false;
            const CTxOut& parentOut = parent->vout[txin.prevout.n];
            if (pwallet->IsMine(parentOut) != ISMINE_SPENDABLE)
                return false;
        }
        return true;
    }

    bool WriteToDisk();

    int64_t GetTxTime() const;
    int GetRequestCount() const;

    void RelayWalletTransaction();

    std::set<uint256> GetConflicts() const;
};




class COutput
{
public:
    const CWalletTx *tx;
    int i;
    int nDepth;
    bool fSpendable;

    COutput(const CWalletTx *txIn, int iIn, int nDepthIn, bool fSpendableIn)
    {
        tx = txIn; i = iIn; nDepth = nDepthIn; fSpendable = fSpendableIn;
    }

    std::string ToString() const;
};




/** Private key that includes an expiration date in case it never gets used. */
class CWalletKey
{
public:
    CPrivKey vchPrivKey;
    int64_t nTimeCreated;
    int64_t nTimeExpires;
    std::string strComment;
    //! todo: add something to note what created it (user, getnewaddress, change)
    //!   maybe should have a map<string, string> property map

    CWalletKey(int64_t nExpires=0);

    ADD_SERIALIZE_METHODS;

    template <typename Stream, typename Operation>
    inline void SerializationOp(Stream& s, Operation ser_action, int nType, int nVersion) {
        if (!(nType & SER_GETHASH))
            READWRITE(nVersion);
        READWRITE(vchPrivKey);
        READWRITE(nTimeCreated);
        READWRITE(nTimeExpires);
        READWRITE(LIMITED_STRING(strComment, 65536));
    }
};






/** 
 * Account information.
 * Stored in wallet with key "acc"+string account name.
 */
class CAccount
{
public:
    CPubKey vchPubKey;

    CAccount()
    {
        SetNull();
    }

    void SetNull()
    {
        vchPubKey = CPubKey();
    }

    ADD_SERIALIZE_METHODS;

    template <typename Stream, typename Operation>
    inline void SerializationOp(Stream& s, Operation ser_action, int nType, int nVersion) {
        if (!(nType & SER_GETHASH))
            READWRITE(nVersion);
        READWRITE(vchPubKey);
    }
};



/** 
 * Internal transfers.
 * Database key is acentry<account><counter>.
 */
class CAccountingEntry
{
public:
    std::string strAccount;
    CAmount nCreditDebit;
    int64_t nTime;
    std::string strOtherAccount;
    std::string strComment;
    mapValue_t mapValue;
    int64_t nOrderPos;  //! position in ordered transaction list
    uint64_t nEntryNo;

    CAccountingEntry()
    {
        SetNull();
    }

    void SetNull()
    {
        nCreditDebit = 0;
        nTime = 0;
        strAccount.clear();
        strOtherAccount.clear();
        strComment.clear();
        nOrderPos = -1;
        nEntryNo = 0;
    }

    ADD_SERIALIZE_METHODS;

    template <typename Stream, typename Operation>
    inline void SerializationOp(Stream& s, Operation ser_action, int nType, int nVersion) {
        if (!(nType & SER_GETHASH))
            READWRITE(nVersion);
        //! Note: strAccount is serialized as part of the key, not here.
        READWRITE(nCreditDebit);
        READWRITE(nTime);
        READWRITE(LIMITED_STRING(strOtherAccount, 65536));

        if (!ser_action.ForRead())
        {
            WriteOrderPos(nOrderPos, mapValue);

            if (!(mapValue.empty() && _ssExtra.empty()))
            {
                CDataStream ss(nType, nVersion);
                ss.insert(ss.begin(), '\0');
                ss << mapValue;
                ss.insert(ss.end(), _ssExtra.begin(), _ssExtra.end());
                strComment.append(ss.str());
            }
        }

        READWRITE(LIMITED_STRING(strComment, 65536));

        size_t nSepPos = strComment.find("\0", 0, 1);
        if (ser_action.ForRead())
        {
            mapValue.clear();
            if (std::string::npos != nSepPos)
            {
                CDataStream ss(std::vector<char>(strComment.begin() + nSepPos + 1, strComment.end()), nType, nVersion);
                ss >> mapValue;
                _ssExtra = std::vector<char>(ss.begin(), ss.end());
            }
            ReadOrderPos(nOrderPos, mapValue);
        }
        if (std::string::npos != nSepPos)
            strComment.erase(nSepPos);

        mapValue.erase("n");
    }

private:
    std::vector<char> _ssExtra;
};

#endif // BITCOIN_WALLET_H<|MERGE_RESOLUTION|>--- conflicted
+++ resolved
@@ -8,13 +8,8 @@
 
 #include "amount.h"
 #include "auxpow.h"
-<<<<<<< HEAD
-#include "core/block.h"
-#include "core/transaction.h"
-=======
 #include "primitives/block.h"
 #include "primitives/transaction.h"
->>>>>>> c5453707
 #include "crypter.h"
 #include "key.h"
 #include "keystore.h"
@@ -302,11 +297,6 @@
     bool CreateTransaction(CScript scriptPubKey, const CTxIn* withInput, const CAmount& nValue,
                            CWalletTx& wtxNew, CReserveKey& reservekey, CAmount& nFeeRet, std::string& strFailReason, const CCoinControl *coinControl = NULL);
     bool CommitTransaction(CWalletTx& wtxNew, CReserveKey& reservekey);
-<<<<<<< HEAD
-    std::string SendMoney(const CTxDestination &address, CAmount nValue, CWalletTx& wtxNew);
-    std::string SendMoneyToScript(const CScript& scriptPubKey, const CTxIn* withInput, CAmount nValue, CWalletTx& wtxNew);
-=======
->>>>>>> c5453707
 
     static CFeeRate minTxFee;
     static CAmount GetMinimumFee(unsigned int nTxBytes, unsigned int nConfirmTarget, const CTxMemPool& pool);
