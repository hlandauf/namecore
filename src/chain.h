--- conflicted
+++ resolved
@@ -158,11 +158,7 @@
         nSequenceId = 0;
 
         nVersion.SetNull();
-<<<<<<< HEAD
-        hashMerkleRoot = 0;
-=======
         hashMerkleRoot = uint256();
->>>>>>> c5453707
         nTime          = 0;
         nBits          = 0;
         nNonce         = 0;
