// Copyright (c) 2009-2010 Satoshi Nakamoto
// Copyright (c) 2009-2014 The Bitcoin Core developers
// Distributed under the MIT software license, see the accompanying
// file COPYING or http://www.opensource.org/licenses/mit-license.php.

#ifndef BITCOIN_MAIN_H
#define BITCOIN_MAIN_H

#if defined(HAVE_CONFIG_H)
#include "config/bitcoin-config.h"
#endif

#include "amount.h"
#include "chain.h"
#include "chainparams.h"
#include "coins.h"
<<<<<<< HEAD
#include "core/block.h"
#include "core/transaction.h"
#include "names.h"
=======
#include "primitives/block.h"
#include "primitives/transaction.h"
#include "names/main.h"
>>>>>>> c5453707
#include "net.h"
#include "pow.h"
#include "script/script.h"
#include "script/sigcache.h"
#include "script/standard.h"
#include "sync.h"
#include "tinyformat.h"
#include "txmempool.h"
#include "uint256.h"

#include <algorithm>
#include <exception>
#include <map>
#include <set>
#include <stdint.h>
#include <string>
#include <utility>
#include <vector>

#include <boost/unordered_map.hpp>

class CBlockIndex;
class CBlockTreeDB;
class CBloomFilter;
class CInv;
class CScriptCheck;
class CTxInUndo;
class CValidationInterface;
class CValidationState;

struct CNodeStateStats;

/** Default for -blockmaxsize and -blockminsize, which control the range of sizes the mining code will create **/
static const unsigned int DEFAULT_BLOCK_MAX_SIZE = 750000;
static const unsigned int DEFAULT_BLOCK_MIN_SIZE = 0;
/** Default for -blockprioritysize, maximum space for zero/low-fee transactions **/
static const unsigned int DEFAULT_BLOCK_PRIORITY_SIZE = 50000;
/** The maximum size for transactions we're willing to relay/mine */
static const unsigned int MAX_STANDARD_TX_SIZE = 100000;
/** The maximum allowed number of signature check operations in a block (network rule) */
static const unsigned int MAX_BLOCK_SIGOPS = MAX_BLOCK_SIZE/50;
/** Maximum number of signature check operations in an IsStandard() P2SH script */
static const unsigned int MAX_P2SH_SIGOPS = 15;
/** The maximum number of sigops we're willing to relay/mine in a single tx */
static const unsigned int MAX_STANDARD_TX_SIGOPS = MAX_BLOCK_SIGOPS/5;
/** Default for -maxorphantx, maximum number of orphan transactions kept in memory */
static const unsigned int DEFAULT_MAX_ORPHAN_TRANSACTIONS = 100;
/** The maximum size of a blk?????.dat file (since 0.8) */
static const unsigned int MAX_BLOCKFILE_SIZE = 0x8000000; // 128 MiB
/** The pre-allocation chunk size for blk?????.dat files (since 0.8) */
static const unsigned int BLOCKFILE_CHUNK_SIZE = 0x1000000; // 16 MiB
/** The pre-allocation chunk size for rev?????.dat files (since 0.8) */
static const unsigned int UNDOFILE_CHUNK_SIZE = 0x100000; // 1 MiB
/** Coinbase transaction outputs can only be spent after this number of new blocks (network rule) */
static const int COINBASE_MATURITY = 100;
/** Threshold for nLockTime: below this value it is interpreted as block number, otherwise as UNIX timestamp. */
static const unsigned int LOCKTIME_THRESHOLD = 500000000; // Tue Nov  5 00:53:20 1985 UTC
/** Maximum number of script-checking threads allowed */
static const int MAX_SCRIPTCHECK_THREADS = 16;
/** -par default (number of script-checking threads, 0 = auto) */
static const int DEFAULT_SCRIPTCHECK_THREADS = 0;
/** Number of blocks that can be requested at any given time from a single peer. */
static const int MAX_BLOCKS_IN_TRANSIT_PER_PEER = 16;
/** Timeout in seconds during which a peer must stall block download progress before being disconnected. */
static const unsigned int BLOCK_STALLING_TIMEOUT = 2;
/** Number of headers sent in one getheaders result. We rely on the assumption that if a peer sends
 *  less than this number, we reached their tip. Changing this value is a protocol upgrade. */
static const unsigned int MAX_HEADERS_RESULTS = 2000;
/** Size of the "block download window": how far ahead of our current height do we fetch?
 *  Larger windows tolerate larger download speed differences between peer, but increase the potential
 *  degree of disordering of blocks on disk (which make reindexing and in the future perhaps pruning
 *  harder). We'll probably want to make this a per-peer adaptive value at some point. */
static const unsigned int BLOCK_DOWNLOAD_WINDOW = 1024;
/** Time to wait (in seconds) between writing blockchain state to disk. */
static const unsigned int DATABASE_WRITE_INTERVAL = 3600;
/** Maximum length of reject messages. */
static const unsigned int MAX_REJECT_MESSAGE_LENGTH = 111;

/** "reject" message codes */
static const unsigned char REJECT_MALFORMED = 0x01;
static const unsigned char REJECT_INVALID = 0x10;
static const unsigned char REJECT_OBSOLETE = 0x11;
static const unsigned char REJECT_DUPLICATE = 0x12;
static const unsigned char REJECT_NONSTANDARD = 0x40;
static const unsigned char REJECT_DUST = 0x41;
static const unsigned char REJECT_INSUFFICIENTFEE = 0x42;
static const unsigned char REJECT_CHECKPOINT = 0x43;

struct BlockHasher
{
    size_t operator()(const uint256& hash) const { return hash.GetCheapHash(); }
};

extern CScript COINBASE_FLAGS;
extern CCriticalSection cs_main;
extern CTxMemPool mempool;
typedef boost::unordered_map<uint256, CBlockIndex*, BlockHasher> BlockMap;
extern BlockMap mapBlockIndex;
extern uint64_t nLastBlockTx;
extern uint64_t nLastBlockSize;
extern const std::string strMessageMagic;
extern int64_t nTimeBestReceived;
extern CWaitableCriticalSection csBestBlock;
extern CConditionVariable cvBlockChange;
extern bool fImporting;
extern bool fReindex;
extern int nScriptCheckThreads;
extern bool fTxIndex;
extern bool fNameHistory;
extern bool fIsBareMultisigStd;
extern unsigned int nCoinCacheSize;
extern CFeeRate minRelayTxFee;

/** Best header we've seen so far (used for getheaders queries' starting points). */
extern CBlockIndex *pindexBestHeader;

/** Minimum disk space required - used in CheckDiskSpace() */
static const uint64_t nMinDiskSpace = 52428800;

/** Register a wallet to receive updates from core */
void RegisterValidationInterface(CValidationInterface* pwalletIn);
/** Unregister a wallet from core */
void UnregisterValidationInterface(CValidationInterface* pwalletIn);
/** Unregister all wallets from core */
void UnregisterAllValidationInterfaces();
/** Push an updated transaction to all registered wallets */
void SyncWithWallets(const CTransaction& tx, const CBlock* pblock = NULL);

/** Register with a network node to receive its signals */
void RegisterNodeSignals(CNodeSignals& nodeSignals);
/** Unregister a network node */
void UnregisterNodeSignals(CNodeSignals& nodeSignals);

/** 
 * Process an incoming block. This only returns after the best known valid
 * block is made active. Note that it does not, however, guarantee that the
 * specific block passed to it has been checked for validity!
 * 
 * @param[out]  state   This may be set to an Error state if any error occurred processing it, including during validation/connection/etc of otherwise unrelated blocks during reorganisation; or it may be set to an Invalid state if pblock is itself invalid (but this is not guaranteed even when the block is checked). If you want to *possibly* get feedback on whether pblock is valid, you must also install a CValidationInterface - this will have its BlockChecked method called whenever *any* block completes validation.
 * @param[in]   pfrom   The node which we are receiving the block from; it is added to mapBlockSource and may be penalised if the block is invalid.
 * @param[in]   pblock  The block we want to process.
 * @param[out]  dbp     If pblock is stored to disk (or already there), this will be set to its location.
 * @return True if state.IsValid()
 */
bool ProcessNewBlock(CValidationState &state, CNode* pfrom, CBlock* pblock, CDiskBlockPos *dbp = NULL);
/** Check whether enough disk space is available for an incoming block */
bool CheckDiskSpace(uint64_t nAdditionalBytes = 0);
/** Open a block file (blk?????.dat) */
FILE* OpenBlockFile(const CDiskBlockPos &pos, bool fReadOnly = false);
/** Open an undo file (rev?????.dat) */
FILE* OpenUndoFile(const CDiskBlockPos &pos, bool fReadOnly = false);
/** Translation to a filesystem path */
boost::filesystem::path GetBlockPosFilename(const CDiskBlockPos &pos, const char *prefix);
/** Import blocks from an external file */
bool LoadExternalBlockFile(FILE* fileIn, CDiskBlockPos *dbp = NULL);
/** Initialize a new block tree database + block data on disk */
bool InitBlockIndex();
/** Load the block tree and coins database from disk */
bool LoadBlockIndex();
/** Unload database information */
void UnloadBlockIndex();
/** Process protocol messages received from a given node */
bool ProcessMessages(CNode* pfrom);
/** Send queued protocol messages to be sent to a give node */
bool SendMessages(CNode* pto, bool fSendTrickle);
/** Run an instance of the script checking thread */
void ThreadScriptCheck();
/** Check whether we are doing an initial block download (synchronizing from disk or network) */
bool IsInitialBlockDownload();
/** Format a string that describes several potential problems detected by the core */
std::string GetWarnings(std::string strFor);
/** Retrieve a transaction (from memory pool, or from disk, if possible) */
bool GetTransaction(const uint256 &hash, CTransaction &tx, uint256 &hashBlock, bool fAllowSlow = false);
/** Find the best known block, and make it the tip of the block chain */
bool ActivateBestChain(CValidationState &state, CBlock *pblock = NULL);
CAmount GetBlockValue(int nHeight, const CAmount& nFees);

/** Create a new block index entry for a given block hash */
CBlockIndex * InsertBlockIndex(uint256 hash);
/** Abort with a message */
bool AbortNode(const std::string &msg, const std::string &userMessage="");
/** Get statistics from node state */
bool GetNodeStateStats(NodeId nodeid, CNodeStateStats &stats);
/** Increase a node's misbehavior score. */
void Misbehaving(NodeId nodeid, int howmuch);
/** Flush all state, indexes and buffers to disk. */
void FlushStateToDisk();


/** (try to) add transaction to memory pool **/
bool AcceptToMemoryPool(CTxMemPool& pool, CValidationState &state, const CTransaction &tx, bool fLimitFree,
                        bool* pfMissingInputs, bool fRejectInsaneFee=false);


struct CNodeStateStats {
    int nMisbehavior;
    int nSyncHeight;
    int nCommonHeight;
    std::vector<int> vHeightInFlight;
};

struct CDiskTxPos : public CDiskBlockPos
{
    unsigned int nTxOffset; // after header

    ADD_SERIALIZE_METHODS;

    template <typename Stream, typename Operation>
    inline void SerializationOp(Stream& s, Operation ser_action, int nType, int nVersion) {
        READWRITE(*(CDiskBlockPos*)this);
        READWRITE(VARINT(nTxOffset));
    }

    CDiskTxPos(const CDiskBlockPos &blockIn, unsigned int nTxOffsetIn) : CDiskBlockPos(blockIn.nFile, blockIn.nPos), nTxOffset(nTxOffsetIn) {
    }

    CDiskTxPos() {
        SetNull();
    }

    void SetNull() {
        CDiskBlockPos::SetNull();
        nTxOffset = 0;
    }
};


CAmount GetMinRelayFee(const CTransaction& tx, unsigned int nBytes, bool fAllowFree);

/**
 * Check transaction inputs, and make sure any
 * pay-to-script-hash transactions are evaluating IsStandard scripts
 * 
 * Why bother? To avoid denial-of-service attacks; an attacker
 * can submit a standard HASH... OP_EQUAL transaction,
 * which will get accepted into blocks. The redemption
 * script can be anything; an attacker could use a very
 * expensive-to-check-upon-redemption script like:
 *   DUP CHECKSIG DROP ... repeated 100 times... OP_1
 */

/** 
 * Check for standard transaction types
 * @param[in] mapInputs    Map of previous transactions that have outputs we're spending
 * @return True if all inputs (scriptSigs) use only standard transaction forms
 */
bool AreInputsStandard(const CTransaction& tx, const CCoinsViewCache& mapInputs);

/** 
 * Count ECDSA signature operations the old-fashioned (pre-0.6) way
 * @return number of sigops this transaction's outputs will produce when spent
 * @see CTransaction::FetchInputs
 */
unsigned int GetLegacySigOpCount(const CTransaction& tx);

/**
 * Count ECDSA signature operations in pay-to-script-hash inputs.
 * 
 * @param[in] mapInputs Map of previous transactions that have outputs we're spending
 * @return maximum number of sigops required to validate this transaction's inputs
 * @see CTransaction::FetchInputs
 */
unsigned int GetP2SHSigOpCount(const CTransaction& tx, const CCoinsViewCache& mapInputs);


<<<<<<< HEAD
// Check whether all inputs of this transaction are valid (no double spends, scripts & sigs, amounts)
// This does not modify the UTXO set. If pvChecks is not NULL, script checks are pushed onto it
// instead of being performed inline.
// nHeight gives the height at which the tx should be checked -- can be MEMPOOL_HEIGHT
bool CheckInputs(const CTransaction& tx, CValidationState &state, const CCoinsViewCache &view, bool fScriptChecks,
                 unsigned int flags, bool cacheStore, unsigned nHeight,
=======
/**
 * Check whether all inputs of this transaction are valid (no double spends, scripts & sigs, amounts)
 * This does not modify the UTXO set. If pvChecks is not NULL, script checks are pushed onto it
 * instead of being performed inline.
 */
bool CheckInputs(const CTransaction& tx, CValidationState &state, const CCoinsViewCache &view, bool fScriptChecks,
                 unsigned int flags, bool cacheStore,
>>>>>>> c5453707
                 std::vector<CScriptCheck> *pvChecks = NULL);

/** Apply the effects of this transaction on the UTXO set represented by view */
void UpdateCoins(const CTransaction& tx, CValidationState &state, CCoinsViewCache &inputs, int nHeight);

/** Context-independent validity checks */
bool CheckTransaction(const CTransaction& tx, CValidationState& state);

/** Check for standard transaction types
 * @return True if all outputs (scriptPubKeys) use only standard transaction forms
 */
bool IsStandardTx(const CTransaction& tx, std::string& reason);

bool IsFinalTx(const CTransaction &tx, int nBlockHeight = 0, int64_t nBlockTime = 0);

<<<<<<< HEAD
/** Undo information for a CBlock */
class CBlockUndo
{
public:
    std::vector<CTxUndo> vtxundo; // for all but the coinbase

    /** Stack of operations done to the name database.  */
    std::vector<CNameTxUndo> vnameundo;
    /** Undo information for expired name coins.  */
    std::vector<CTxInUndo> vexpired;

    ADD_SERIALIZE_METHODS;

    template <typename Stream, typename Operation>
    inline void SerializationOp(Stream& s, Operation ser_action, int nType, int nVersion) {
        READWRITE(vtxundo);
        READWRITE(vnameundo);
        READWRITE(vexpired);
    }

    bool WriteToDisk(CDiskBlockPos &pos, const uint256 &hashBlock);
    bool ReadFromDisk(const CDiskBlockPos &pos, const uint256 &hashBlock);
};


/** Closure representing one script verification
 *  Note that this stores references to the spending transaction */
=======
/** 
 * Closure representing one script verification
 * Note that this stores references to the spending transaction 
 */
>>>>>>> c5453707
class CScriptCheck
{
private:
    CScript scriptPubKey;
    const CTransaction *ptxTo;
    unsigned int nIn;
    unsigned int nFlags;
    bool cacheStore;
    ScriptError error;

public:
    CScriptCheck(): ptxTo(0), nIn(0), nFlags(0), cacheStore(false), error(SCRIPT_ERR_UNKNOWN_ERROR) {}
    CScriptCheck(const CCoins& txFromIn, const CTransaction& txToIn, unsigned int nInIn, unsigned int nFlagsIn, bool cacheIn) :
        scriptPubKey(txFromIn.vout[txToIn.vin[nInIn].prevout.n].scriptPubKey),
        ptxTo(&txToIn), nIn(nInIn), nFlags(nFlagsIn), cacheStore(cacheIn), error(SCRIPT_ERR_UNKNOWN_ERROR) { }

    bool operator()();

    void swap(CScriptCheck &check) {
        scriptPubKey.swap(check.scriptPubKey);
        std::swap(ptxTo, check.ptxTo);
        std::swap(nIn, check.nIn);
        std::swap(nFlags, check.nFlags);
        std::swap(cacheStore, check.cacheStore);
        std::swap(error, check.error);
    }

    ScriptError GetScriptError() const { return error; }
};


/** Functions for disk access for blocks */
bool WriteBlockToDisk(CBlock& block, CDiskBlockPos& pos);
bool ReadBlockFromDisk(CBlock& block, const CBlockIndex* pindex);
bool ReadBlockHeaderFromDisk(CBlockHeader& block, const CBlockIndex* pindex);


/** Functions for validating blocks and updating the block tree */

bool ApplyTxInUndo(const CTxInUndo& undo, CCoinsViewCache& view, const COutPoint& out);

/** Undo the effects of this block (with given index) on the UTXO set represented by coins.
 *  In case pfClean is provided, operation will try to be tolerant about errors, and *pfClean
 *  will be true if no problems were found. Otherwise, the return value will be false in case
 *  of problems. Note that in any case, coins may be modified. */
bool DisconnectBlock(CBlock& block, CValidationState& state, CBlockIndex* pindex, CCoinsViewCache& coins, std::set<valtype>& unexpiredNames, bool* pfClean = NULL);
<<<<<<< HEAD

// Apply the effects of this block (with given index) on the UTXO set represented by coins
bool ConnectBlock(CBlock& block, CValidationState& state, CBlockIndex* pindex, CCoinsViewCache& coins, std::set<valtype>& expiredNames, bool fJustCheck = false);

=======

/** Apply the effects of this block (with given index) on the UTXO set represented by coins */
bool ConnectBlock(const CBlock& block, CValidationState& state, CBlockIndex* pindex, CCoinsViewCache& coins, std::set<valtype>& expiredNames, bool fJustCheck = false);

>>>>>>> c5453707
// TODO: Remove when this check is no longer necessary.
bool CheckDbLockLimit(const CBlock& block, const CTransaction* extraTx = NULL);

/** Context-independent validity checks */
bool CheckBlockHeader(const CBlockHeader& block, CValidationState& state, bool fCheckPOW = true);
bool CheckBlock(const CBlock& block, CValidationState& state, bool fCheckPOW = true, bool fCheckMerkleRoot = true);

<<<<<<< HEAD
=======
/** Context-dependent validity checks */
bool ContextualCheckBlockHeader(const CBlockHeader& block, CValidationState& state, CBlockIndex *pindexPrev);
bool ContextualCheckBlock(const CBlock& block, CValidationState& state, CBlockIndex *pindexPrev);

/** Check a block is completely valid from start to finish (only works on top of our current best block, with cs_main held) */
bool TestBlockValidity(CValidationState &state, const CBlock& block, CBlockIndex *pindexPrev, bool fCheckPOW = true, bool fCheckMerkleRoot = true);

>>>>>>> c5453707
/**
 * Check proof-of-work of a block header, taking auxpow into account.
 * @param block The block header.
 * @return True iff the PoW is correct.
 */
bool CheckProofOfWork(const CBlockHeader& block);

<<<<<<< HEAD
// Store block on disk
// if dbp is provided, the file is known to already reside on disk
=======
/** Store block on disk. If dbp is provided, the file is known to already reside on disk */
>>>>>>> c5453707
bool AcceptBlock(CBlock& block, CValidationState& state, CBlockIndex **pindex, CDiskBlockPos* dbp = NULL);
bool AcceptBlockHeader(const CBlockHeader& block, CValidationState& state, CBlockIndex **ppindex= NULL);



class CBlockFileInfo
{
public:
    unsigned int nBlocks;      //! number of blocks stored in file
    unsigned int nSize;        //! number of used bytes of block file
    unsigned int nUndoSize;    //! number of used bytes in the undo file
    unsigned int nHeightFirst; //! lowest height of block in file
    unsigned int nHeightLast;  //! highest height of block in file
    uint64_t nTimeFirst;         //! earliest time of block in file
    uint64_t nTimeLast;          //! latest time of block in file

    ADD_SERIALIZE_METHODS;

    template <typename Stream, typename Operation>
    inline void SerializationOp(Stream& s, Operation ser_action, int nType, int nVersion) {
        READWRITE(VARINT(nBlocks));
        READWRITE(VARINT(nSize));
        READWRITE(VARINT(nUndoSize));
        READWRITE(VARINT(nHeightFirst));
        READWRITE(VARINT(nHeightLast));
        READWRITE(VARINT(nTimeFirst));
        READWRITE(VARINT(nTimeLast));
    }

     void SetNull() {
         nBlocks = 0;
         nSize = 0;
         nUndoSize = 0;
         nHeightFirst = 0;
         nHeightLast = 0;
         nTimeFirst = 0;
         nTimeLast = 0;
     }

     CBlockFileInfo() {
         SetNull();
     }

     std::string ToString() const;

     /** update statistics (does not update nSize) */
     void AddBlock(unsigned int nHeightIn, uint64_t nTimeIn) {
         if (nBlocks==0 || nHeightFirst > nHeightIn)
             nHeightFirst = nHeightIn;
         if (nBlocks==0 || nTimeFirst > nTimeIn)
             nTimeFirst = nTimeIn;
         nBlocks++;
         if (nHeightIn > nHeightLast)
             nHeightLast = nHeightIn;
         if (nTimeIn > nTimeLast)
             nTimeLast = nTimeIn;
     }
};

/** Capture information about block/transaction validation */
class CValidationState {
private:
    enum mode_state {
        MODE_VALID,   //! everything ok
        MODE_INVALID, //! network rule violation (DoS value may be set)
        MODE_ERROR,   //! run-time error
    } mode;
    int nDoS;
    std::string strRejectReason;
    unsigned char chRejectCode;
    bool corruptionPossible;
public:
    CValidationState() : mode(MODE_VALID), nDoS(0), chRejectCode(0), corruptionPossible(false) {}
    bool DoS(int level, bool ret = false,
             unsigned char chRejectCodeIn=0, std::string strRejectReasonIn="",
             bool corruptionIn=false) {
        chRejectCode = chRejectCodeIn;
        strRejectReason = strRejectReasonIn;
        corruptionPossible = corruptionIn;
        if (mode == MODE_ERROR)
            return ret;
        nDoS += level;
        mode = MODE_INVALID;
        return ret;
    }
    bool Invalid(bool ret = false,
                 unsigned char _chRejectCode=0, std::string _strRejectReason="") {
        return DoS(0, ret, _chRejectCode, _strRejectReason);
    }
    bool Error(std::string strRejectReasonIn="") {
        if (mode == MODE_VALID)
            strRejectReason = strRejectReasonIn;
        mode = MODE_ERROR;
        return false;
    }
    bool Abort(const std::string &msg) {
        AbortNode(msg);
        return Error(msg);
    }
    bool IsValid() const {
        return mode == MODE_VALID;
    }
    bool IsInvalid() const {
        return mode == MODE_INVALID;
    }
    bool IsError() const {
        return mode == MODE_ERROR;
    }
    bool IsInvalid(int &nDoSOut) const {
        if (IsInvalid()) {
            nDoSOut = nDoS;
            return true;
        }
        return false;
    }
    bool CorruptionPossible() const {
        return corruptionPossible;
    }
    unsigned char GetRejectCode() const { return chRejectCode; }
    std::string GetRejectReason() const { return strRejectReason; }
};

/** RAII wrapper for VerifyDB: Verify consistency of the block and coin databases */
class CVerifyDB {
public:
    CVerifyDB();
    ~CVerifyDB();
    bool VerifyDB(CCoinsView *coinsview, int nCheckLevel, int nCheckDepth);
};

/** Find the last common block between the parameter chain and a locator. */
CBlockIndex* FindForkInGlobalIndex(const CChain& chain, const CBlockLocator& locator);

/** Mark a block as invalid. */
bool InvalidateBlock(CValidationState& state, CBlockIndex *pindex);

/** Remove invalidity status from a block and its descendants. */
bool ReconsiderBlock(CValidationState& state, CBlockIndex *pindex);

/** The currently-connected chain of blocks. */
extern CChain chainActive;

/** Global variable that points to the active CCoinsView (protected by cs_main) */
extern CCoinsViewCache *pcoinsTip;

/** Global variable that points to the active block tree (protected by cs_main) */
extern CBlockTreeDB *pblocktree;


class CValidationInterface {
protected:
    virtual void SyncTransaction(const CTransaction &tx, const CBlock *pblock) {};
    virtual void EraseFromWallet(const uint256 &hash) {};
    virtual void SetBestChain(const CBlockLocator &locator) {};
    virtual void UpdatedTransaction(const uint256 &hash) {};
    virtual void Inventory(const uint256 &hash) {};
    virtual void ResendWalletTransactions() {};
    virtual void BlockChecked(const CBlock&, const CValidationState&) {};
    friend void ::RegisterValidationInterface(CValidationInterface*);
    friend void ::UnregisterValidationInterface(CValidationInterface*);
    friend void ::UnregisterAllValidationInterfaces();
};

#endif // BITCOIN_MAIN_H<|MERGE_RESOLUTION|>--- conflicted
+++ resolved
@@ -14,15 +14,9 @@
 #include "chain.h"
 #include "chainparams.h"
 #include "coins.h"
-<<<<<<< HEAD
-#include "core/block.h"
-#include "core/transaction.h"
-#include "names.h"
-=======
 #include "primitives/block.h"
 #include "primitives/transaction.h"
 #include "names/main.h"
->>>>>>> c5453707
 #include "net.h"
 #include "pow.h"
 #include "script/script.h"
@@ -288,14 +282,6 @@
 unsigned int GetP2SHSigOpCount(const CTransaction& tx, const CCoinsViewCache& mapInputs);
 
 
-<<<<<<< HEAD
-// Check whether all inputs of this transaction are valid (no double spends, scripts & sigs, amounts)
-// This does not modify the UTXO set. If pvChecks is not NULL, script checks are pushed onto it
-// instead of being performed inline.
-// nHeight gives the height at which the tx should be checked -- can be MEMPOOL_HEIGHT
-bool CheckInputs(const CTransaction& tx, CValidationState &state, const CCoinsViewCache &view, bool fScriptChecks,
-                 unsigned int flags, bool cacheStore, unsigned nHeight,
-=======
 /**
  * Check whether all inputs of this transaction are valid (no double spends, scripts & sigs, amounts)
  * This does not modify the UTXO set. If pvChecks is not NULL, script checks are pushed onto it
@@ -303,7 +289,6 @@
  */
 bool CheckInputs(const CTransaction& tx, CValidationState &state, const CCoinsViewCache &view, bool fScriptChecks,
                  unsigned int flags, bool cacheStore,
->>>>>>> c5453707
                  std::vector<CScriptCheck> *pvChecks = NULL);
 
 /** Apply the effects of this transaction on the UTXO set represented by view */
@@ -319,40 +304,10 @@
 
 bool IsFinalTx(const CTransaction &tx, int nBlockHeight = 0, int64_t nBlockTime = 0);
 
-<<<<<<< HEAD
-/** Undo information for a CBlock */
-class CBlockUndo
-{
-public:
-    std::vector<CTxUndo> vtxundo; // for all but the coinbase
-
-    /** Stack of operations done to the name database.  */
-    std::vector<CNameTxUndo> vnameundo;
-    /** Undo information for expired name coins.  */
-    std::vector<CTxInUndo> vexpired;
-
-    ADD_SERIALIZE_METHODS;
-
-    template <typename Stream, typename Operation>
-    inline void SerializationOp(Stream& s, Operation ser_action, int nType, int nVersion) {
-        READWRITE(vtxundo);
-        READWRITE(vnameundo);
-        READWRITE(vexpired);
-    }
-
-    bool WriteToDisk(CDiskBlockPos &pos, const uint256 &hashBlock);
-    bool ReadFromDisk(const CDiskBlockPos &pos, const uint256 &hashBlock);
-};
-
-
-/** Closure representing one script verification
- *  Note that this stores references to the spending transaction */
-=======
 /** 
  * Closure representing one script verification
  * Note that this stores references to the spending transaction 
  */
->>>>>>> c5453707
 class CScriptCheck
 {
 private:
@@ -399,17 +354,10 @@
  *  will be true if no problems were found. Otherwise, the return value will be false in case
  *  of problems. Note that in any case, coins may be modified. */
 bool DisconnectBlock(CBlock& block, CValidationState& state, CBlockIndex* pindex, CCoinsViewCache& coins, std::set<valtype>& unexpiredNames, bool* pfClean = NULL);
-<<<<<<< HEAD
-
-// Apply the effects of this block (with given index) on the UTXO set represented by coins
-bool ConnectBlock(CBlock& block, CValidationState& state, CBlockIndex* pindex, CCoinsViewCache& coins, std::set<valtype>& expiredNames, bool fJustCheck = false);
-
-=======
 
 /** Apply the effects of this block (with given index) on the UTXO set represented by coins */
 bool ConnectBlock(const CBlock& block, CValidationState& state, CBlockIndex* pindex, CCoinsViewCache& coins, std::set<valtype>& expiredNames, bool fJustCheck = false);
 
->>>>>>> c5453707
 // TODO: Remove when this check is no longer necessary.
 bool CheckDbLockLimit(const CBlock& block, const CTransaction* extraTx = NULL);
 
@@ -417,8 +365,6 @@
 bool CheckBlockHeader(const CBlockHeader& block, CValidationState& state, bool fCheckPOW = true);
 bool CheckBlock(const CBlock& block, CValidationState& state, bool fCheckPOW = true, bool fCheckMerkleRoot = true);
 
-<<<<<<< HEAD
-=======
 /** Context-dependent validity checks */
 bool ContextualCheckBlockHeader(const CBlockHeader& block, CValidationState& state, CBlockIndex *pindexPrev);
 bool ContextualCheckBlock(const CBlock& block, CValidationState& state, CBlockIndex *pindexPrev);
@@ -426,7 +372,6 @@
 /** Check a block is completely valid from start to finish (only works on top of our current best block, with cs_main held) */
 bool TestBlockValidity(CValidationState &state, const CBlock& block, CBlockIndex *pindexPrev, bool fCheckPOW = true, bool fCheckMerkleRoot = true);
 
->>>>>>> c5453707
 /**
  * Check proof-of-work of a block header, taking auxpow into account.
  * @param block The block header.
@@ -434,12 +379,7 @@
  */
 bool CheckProofOfWork(const CBlockHeader& block);
 
-<<<<<<< HEAD
-// Store block on disk
-// if dbp is provided, the file is known to already reside on disk
-=======
 /** Store block on disk. If dbp is provided, the file is known to already reside on disk */
->>>>>>> c5453707
 bool AcceptBlock(CBlock& block, CValidationState& state, CBlockIndex **pindex, CDiskBlockPos* dbp = NULL);
 bool AcceptBlockHeader(const CBlockHeader& block, CValidationState& state, CBlockIndex **ppindex= NULL);
 
