// Copyright (c) 2009-2010 Satoshi Nakamoto
// Copyright (c) 2009-2014 The Bitcoin Core developers
// Distributed under the MIT software license, see the accompanying
// file COPYING or http://www.opensource.org/licenses/mit-license.php.

#ifndef BITCOIN_CHAINPARAMS_H
#define BITCOIN_CHAINPARAMS_H

#include "amount.h"
#include "chainparamsbase.h"
#include "checkpoints.h"
#include "primitives/block.h"
#include "protocol.h"
#include "arith_uint256.h"

#include <map>
#include <vector>
#include <utility>

typedef unsigned char MessageStartChars[MESSAGE_START_SIZE];

struct CDNSSeedData {
    std::string name, host;
    CDNSSeedData(const std::string &strName, const std::string &strHost) : name(strName), host(strHost) {}
};

/**
 * CChainParams defines various tweakable parameters of a given instance of the
 * Bitcoin system. There are three: the main network on which people trade goods
 * and services, the public test network which gets reset from time to time and
 * a regression test mode which is intended for private networks only. It has
 * minimal difficulty to ensure that blocks can be found instantly.
 */
class CChainParams
{
public:
    enum Base58Type {
        PUBKEY_ADDRESS,
        SCRIPT_ADDRESS,
        SECRET_KEY,
        //EXT_PUBLIC_KEY,
        //EXT_SECRET_KEY,

        MAX_BASE58_TYPES
    };

    enum BugType {
        /* Tx is valid and all nameops should be performed.  */
        BUG_FULLY_APPLY,
        /* Don't apply the name operations but put the names into the UTXO
           set.  This is done for libcoin's "d/bitcoin" stealing.  It is
           then used as input into the "d/wav" stealing, thus needs to be in
           the UTXO set.  We don't want the name to show up in the name
           database, though.  */
        BUG_IN_UTXO,
        /* Don't apply the name operations and don't put the names into the
           UTXO set.  They are immediately unspendable.  This is used for the
           "d/wav" stealing output (which is not used later on) and also
           for the NAME_FIRSTUPDATE's that are in non-Namecoin tx.  */
        BUG_FULLY_IGNORE,
    };

    const uint256& HashGenesisBlock() const { return hashGenesisBlock; }
    const MessageStartChars& MessageStart() const { return pchMessageStart; }
    const std::vector<unsigned char>& AlertKey() const { return vAlertPubKey; }
    int GetDefaultPort() const { return nDefaultPort; }
    const arith_uint256& ProofOfWorkLimit() const { return bnProofOfWorkLimit; }
    int SubsidyHalvingInterval() const { return nSubsidyHalvingInterval; }
    /** Used to check majorities for block version upgrade */
    int EnforceBlockUpgradeMajority() const { return nEnforceBlockUpgradeMajority; }
    int RejectBlockOutdatedMajority() const { return nRejectBlockOutdatedMajority; }
    int ToCheckBlockUpgradeMajority() const { return nToCheckBlockUpgradeMajority; }

    /** Used if GenerateBitcoins is called with a negative number of threads */
    int DefaultMinerThreads() const { return nMinerThreads; }
    const CBlock& GenesisBlock() const { return genesis; }
    bool RequireRPCPassword() const { return fRequireRPCPassword; }
    /** Make miner wait to have peers to avoid wasting work */
    bool MiningRequiresPeers() const { return fMiningRequiresPeers; }
    /** Default value for -checkmempool argument */
    bool DefaultCheckMemPool() const { return fDefaultCheckMemPool; }
    /** Default value for -checknamedb argument */
    virtual int DefaultCheckNameDB() const = 0;
    /** Allow mining of a min-difficulty block */
    bool AllowMinDifficultyBlocks(const CBlockHeader& block) const;
    /** Skip proof-of-work check: allow mining of any difficulty block */
    bool SkipProofOfWorkCheck() const { return fSkipProofOfWorkCheck; }
    /** Make standard checks */
    bool RequireStandard() const { return fRequireStandard; }
    int64_t TargetTimespan() const { return nTargetTimespan; }
    int64_t TargetSpacing() const { return nTargetSpacing; }
    int64_t Interval() const { return nTargetTimespan / nTargetSpacing; }
    /** Make miner stop after a block is found. In RPC, don't return until nGenProcLimit blocks are generated */
    bool MineBlocksOnDemand() const { return fMineBlocksOnDemand; }
    /** In the future use NetworkIDString() for RPC fields */
    bool TestnetToBeDeprecatedFieldRPC() const { return fTestnetToBeDeprecatedFieldRPC; }
    /** Return the BIP70 network string (main, test or regtest) */
    std::string NetworkIDString() const { return strNetworkID; }
    const std::vector<CDNSSeedData>& DNSSeeds() const { return vSeeds; }
    const std::vector<unsigned char>& Base58Prefix(Base58Type type) const { return base58Prefixes[type]; }
    const std::vector<CAddress>& FixedSeeds() const { return vFixedSeeds; }
    virtual const Checkpoints::CCheckpointData& Checkpoints() const = 0;

    /* Return the auxpow chain ID.  */
    inline int32_t AuxpowChainId () const { return 0x0001; }

    /* Return start height of auxpow and the retarget interval change.  */
    virtual int AuxpowStartHeight() const = 0;

    /* Return whether or not to enforce strict chain ID checks.  */
    virtual bool StrictChainId() const = 0;

    /* Return whether to allow blocks with a "legacy" version.  */
    virtual bool AllowLegacyBlocks(unsigned nHeight) const = 0;

    /* Return the expiration depth for names at the given height.  */
    virtual unsigned NameExpirationDepth(unsigned nHeight) const = 0;

<<<<<<< HEAD
    /* Return whether to allow lenient NAME_NEW version check.  */
    virtual bool LenientVersionCheck(unsigned nHeight) const = 0;
=======
    /* Return minimum locked amount in a name.  */
    virtual CAmount MinNameCoinAmount(unsigned nHeight) const = 0;
>>>>>>> c5453707

    /* Check whether the given tx is a "historic relic" for which to
       skip the validity check.  Return also the "type" of the bug,
       which determines further actions.  */
    bool IsHistoricBug(const uint256& txid, unsigned nHeight, BugType& type) const;

protected:
    CChainParams() {}

    uint256 hashGenesisBlock;
    MessageStartChars pchMessageStart;
    //! Raw pub key bytes for the broadcast alert signing key.
    std::vector<unsigned char> vAlertPubKey;
    int nDefaultPort;
    arith_uint256 bnProofOfWorkLimit;
    int nSubsidyHalvingInterval;
    int nEnforceBlockUpgradeMajority;
    int nRejectBlockOutdatedMajority;
    int nToCheckBlockUpgradeMajority;
    int64_t nTargetTimespan;
    int64_t nTargetSpacing;
    int nMinerThreads;
    std::vector<CDNSSeedData> vSeeds;
    std::vector<unsigned char> base58Prefixes[MAX_BASE58_TYPES];
    std::string strNetworkID;
    CBlock genesis;
    std::vector<CAddress> vFixedSeeds;
    bool fRequireRPCPassword;
    bool fMiningRequiresPeers;
    bool fDefaultCheckMemPool;
    bool fAllowMinDifficultyBlocks;
    unsigned nMinDifficultySince;
    bool fRequireStandard;
    bool fMineBlocksOnDemand;
    bool fSkipProofOfWorkCheck;
    bool fTestnetToBeDeprecatedFieldRPC;

    /* Map (block height, txid) pairs for buggy transactions onto their
       bug type value.  */
    std::map<std::pair<unsigned, uint256>, BugType> mapHistoricBugs;

    /* Utility routine to insert into historic bug map.  */
    inline void addBug(unsigned nHeight, const char* txid, BugType type)
    {
<<<<<<< HEAD
        std::pair<unsigned, uint256> key(nHeight, uint256(txid));
=======
        std::pair<unsigned, uint256> key(nHeight, uint256S(txid));
>>>>>>> c5453707
        mapHistoricBugs.insert(std::make_pair(key, type));
    }
};

/** 
 * Modifiable parameters interface is used by test cases to adapt the parameters in order
 * to test specific features more easily. Test cases should always restore the previous
 * values after finalization.
 */

class CModifiableParams {
public:
    //! Published setters to allow changing values in unit test cases
    virtual void setSubsidyHalvingInterval(int anSubsidyHalvingInterval) =0;
    virtual void setEnforceBlockUpgradeMajority(int anEnforceBlockUpgradeMajority)=0;
    virtual void setRejectBlockOutdatedMajority(int anRejectBlockOutdatedMajority)=0;
    virtual void setToCheckBlockUpgradeMajority(int anToCheckBlockUpgradeMajority)=0;
    virtual void setDefaultCheckMemPool(bool aDefaultCheckMemPool)=0;
    virtual void setAllowMinDifficultyBlocks(bool aAllowMinDifficultyBlocks)=0;
    virtual void setSkipProofOfWorkCheck(bool aSkipProofOfWorkCheck)=0;
<<<<<<< HEAD
    virtual void setProofOfWorkLimit(const uint256& limit)=0;
=======
    virtual void setProofOfWorkLimit(const arith_uint256& limit)=0;
>>>>>>> c5453707
};


/**
 * Return the currently selected parameters. This won't change after app startup
 * outside of the unit tests.
 */
const CChainParams &Params();

/** Return parameters for the given network. */
CChainParams &Params(CBaseChainParams::Network network);

/** Get modifiable network parameters (UNITTEST only) */
CModifiableParams *ModifiableParams();

/** Sets the params returned by Params() to those for the given network. */
void SelectParams(CBaseChainParams::Network network);

/**
 * Looks for -regtest or -testnet and then calls SelectParams as appropriate.
 * Returns false if an invalid combination is given.
 */
bool SelectParamsFromCommandLine();

#endif // BITCOIN_CHAINPARAMS_H<|MERGE_RESOLUTION|>--- conflicted
+++ resolved
@@ -116,13 +116,8 @@
     /* Return the expiration depth for names at the given height.  */
     virtual unsigned NameExpirationDepth(unsigned nHeight) const = 0;
 
-<<<<<<< HEAD
-    /* Return whether to allow lenient NAME_NEW version check.  */
-    virtual bool LenientVersionCheck(unsigned nHeight) const = 0;
-=======
     /* Return minimum locked amount in a name.  */
     virtual CAmount MinNameCoinAmount(unsigned nHeight) const = 0;
->>>>>>> c5453707
 
     /* Check whether the given tx is a "historic relic" for which to
        skip the validity check.  Return also the "type" of the bug,
@@ -167,11 +162,7 @@
     /* Utility routine to insert into historic bug map.  */
     inline void addBug(unsigned nHeight, const char* txid, BugType type)
     {
-<<<<<<< HEAD
-        std::pair<unsigned, uint256> key(nHeight, uint256(txid));
-=======
         std::pair<unsigned, uint256> key(nHeight, uint256S(txid));
->>>>>>> c5453707
         mapHistoricBugs.insert(std::make_pair(key, type));
     }
 };
@@ -192,11 +183,7 @@
     virtual void setDefaultCheckMemPool(bool aDefaultCheckMemPool)=0;
     virtual void setAllowMinDifficultyBlocks(bool aAllowMinDifficultyBlocks)=0;
     virtual void setSkipProofOfWorkCheck(bool aSkipProofOfWorkCheck)=0;
-<<<<<<< HEAD
-    virtual void setProofOfWorkLimit(const uint256& limit)=0;
-=======
     virtual void setProofOfWorkLimit(const arith_uint256& limit)=0;
->>>>>>> c5453707
 };
 
 
